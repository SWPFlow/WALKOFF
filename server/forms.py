--- conflicted
+++ resolved
@@ -1,8 +1,3 @@
-<<<<<<< HEAD
-from flask_security.forms import Required, EqualTo
-import json
-=======
->>>>>>> e4be72b1
 from wtforms import Form, BooleanField, StringField, PasswordField, validators, FieldList, DateTimeField, DecimalField, \
     IntegerField, FormField, \
     SelectField, RadioField, SubmitField
@@ -209,5 +204,5 @@
     username = StringField('username', [validators.required(message='Enter a user name')])
     password = PasswordField('Password', [Required(), EqualTo('confirm', message='Passwords must match')])
     confirm = PasswordField('Repeat Password')
-    roles = SelectField('roles',[validators.Optional()], choices=[])
+    roles = SelectField('roles', choices=[])
     email = StringField('email', [validators.DataRequired("Please enter your email address.")])