import sys
import importlib

from core.step import Step, InvalidStepArgumentsError
from core import arguments
from core import instance
from core import options
from core.case import callbacks
from core import config
from core.executionelement import ExecutionElement
from os.path import join, isfile
import xml.etree.cElementTree as et


class Workflow(ExecutionElement):
    def __init__(self, name="", workflowConfig=None, children=None, parent_name=""):
        ExecutionElement.__init__(self, name=name, parent_name=parent_name, ancestry=[parent_name])
        self.workflowXML = workflowConfig
        self._from_xml(self.workflowXML)
        self.children = children if (children is not None) else {}
        super(Workflow, self)._register_event_callbacks(
            {'InstanceCreated': callbacks.add_workflow_entry("New workflow instance Created"),
             'StepExecutionSuccess': callbacks.add_workflow_entry('Step executed successfully'),
             'NextStepFound': callbacks.add_workflow_entry('Next step found'),
             'WorkflowShutdown': callbacks.add_workflow_entry("Workflow shut down")})

    @staticmethod
    def get_workflow(workflow_name):
        if isfile(join(config.templatesPath, workflow_name)):
            tree = et.ElementTree(file=join(config.templatesPath, workflow_name))
            for workflow in tree.iter(tag="workflow"):
                name = workflow.get("name")
                return Workflow(name=name, workflowConfig=workflow)
            # TODO: Make this work with child workflows

    def _from_xml(self, xml_element, *args):
        self.options = options.Options(xml=xml_element.find(".//options"), workflow_name=self.name)
        self.steps = {}
        for step_xml in xml_element.findall(".//steps/*"):
            step = Step(xml=step_xml, parent_name=self.name, ancestry=self.ancestry)
            self.steps[step.name] = step

    def assignChild(self, name="", workflow=None):
        self.children[name] = workflow

    def createStep(self, id="", action="", app="", device="", input={}, next=[], errors=[]):
        # Creates new step object
        input = {input[key]["tag"]: arguments.Argument(key=input[key]["tag"], value=input[key]["value"],
                                                       format=input[key]["format"]) for key in input}
        ancestry = list(self.ancestry)
        ancestry.append(id)
        self.steps[id] = Step(name=id, action=action, app=app, device=device, input=input, next=next,
                              errors=errors, ancestry=ancestry, parent_name=self.name)
        step_xml = self.steps[id].to_xml()
        self.workflowXML.find(".//steps").append(step_xml)

    def removeStep(self, id=""):
        if id in self.steps:
            new_dict = dict(self.steps)
            del new_dict[id]
            self.steps = new_dict
            return True
        return False

    def to_xml(self):
        root = self.workflowXML.find(".//steps")
        root.clear()
        for step in self.steps:
            root.append(self.steps[step].to_xml())

        return self.workflowXML

    def importApp(self, app=""):
        module = "apps." + app + ".main"
        try:
            return sys.modules[module]
        except KeyError:
            pass
        try:
            return importlib.import_module(module, 'Main')
        except ImportError:
            pass

    def createInstance(self, app="", device=""):
        imported = self.importApp(app)
        if imported:
            return instance.Instance(instance=getattr(imported, "Main")(name=app, device=device), state=instance.OK)

    def goToNextStep(self, current="", nextUp=""):
        if nextUp not in self.steps:
            self.steps[current].nextUp = None
            current = None
        else:
            current = nextUp
        return current

    def execute(self, start="start", data=None):
        total_steps = []
        instances = {}
        steps = self.__steps(start=start)

        for step in steps:
            if step:
                self.event_handler.execute_event_code(self, 'NextStepFound')
                if step.device not in instances:
                    instances[step.device] = self.createInstance(app=step.app, device=step.device)
                    self.event_handler.execute_event_code(self, 'InstanceCreated')

                # for arg in step.input:
                #     step.input[arg].template(steps=total_steps)

                step.renderStep(steps=total_steps)

                error_flag = self.__execute_step(step, instances[step.device])
                total_steps.append(step)
                steps.send(error_flag)
        self.__shutdown(instances)
        return total_steps, str(instances)

    def __steps(self, start="start"):
        initial_step_name = start
        current_name = initial_step_name
        current = self.steps[current_name]
        while current:
            error_flag = yield current
            next_step = current.nextStep(error=error_flag)

            # Check for call to child workflow
            if next_step and next_step[0] == '@':
                child_step_generator, child_next_step = self.__get_child_step_generator(next_step)
                if child_step_generator:
                    for child_step in child_step_generator:
                        if child_step:
                            yield  # needed so outer for-loop is in sync
                            error_flag = yield child_step
                            child_step_generator.send(error_flag)
                    next_step = child_next_step

            current_name = self.goToNextStep(current=current_name, nextUp=next_step)
            current = self.steps[current_name] if current_name is not None else None
            yield  # needed so that when for-loop calls next() it doesn't advance too far
        yield  # needed so you can avoid catching StopIteration exception

    def __execute_step(self, step, instance):
        error_flag = False
        try:
            step.execute(instance=instance())
            self.event_handler.execute_event_code(self, 'StepExecutionSuccess')
        except InvalidStepArgumentsError as e:
            error_flag = True
            step.output = str(e)
        finally:
            return error_flag

    def __get_child_step_generator(self, tiered_step_str):
        params = tiered_step_str.split(':')
        if len(params) == 3:
            child_name, child_start, child_next = params[0].lstrip('@'), params[1], params[2]
            if (child_name in self.options.children
                and type(self.options.children[child_name]).__name__ == 'Workflow'):
                child_step_generator = self.options.children[child_name].__steps(start=child_start)
                return child_step_generator, child_next
        return None, None

    def __shutdown(self, instances):
        try:
            # Upon finishing shuts down instances
            for instance in instances:
                instances[instance].shutdown()
            self.event_handler.execute_event_code(self, 'WorkflowShutdown')
        except Exception:
            pass


    def returnCytoscapeData(self):
        output = []
        for step in self.steps:
            node = {"group":"nodes", "data":{"id":self.steps[step].name, "parameters":self.steps[step].as_json()}}
            output.append(node)
            for next in self.steps[step].conditionals:
                edge_id = str(self.steps[step].name) + str(next.name)
                if next.name in self.steps:
<<<<<<< HEAD
                    node = {"group":"edges", "data":{"id": edge_id, "source": self.steps[step].name, "target": next.name}}
                output.append(node)
=======
                    node = {"group":"edges", "data":{"id": edgeId, "source": self.steps[step].name, "target": next.name, "parameters": next.as_json()}}
                    output.append(node)
>>>>>>> 746eaca2
        return output

    def __repr__(self):
        output = {'options': self.options,
                  'steps': {step: self.steps[step] for step in self.steps}}
        return str(output)<|MERGE_RESOLUTION|>--- conflicted
+++ resolved
@@ -1,7 +1,7 @@
 import sys
 import importlib
 
-from core.step import Step, InvalidStepArgumentsError
+from core.step import Step
 from core import arguments
 from core import instance
 from core import options
@@ -51,14 +51,14 @@
         ancestry.append(id)
         self.steps[id] = Step(name=id, action=action, app=app, device=device, input=input, next=next,
                               errors=errors, ancestry=ancestry, parent_name=self.name)
-        step_xml = self.steps[id].to_xml()
-        self.workflowXML.find(".//steps").append(step_xml)
+        stepXML = self.steps[id].to_xml()
+        self.workflowXML.find(".//steps").append(stepXML)
 
     def removeStep(self, id=""):
         if id in self.steps:
-            new_dict = dict(self.steps)
-            del new_dict[id]
-            self.steps = new_dict
+            newDict = dict(self.steps)
+            del newDict[id]
+            self.steps = newDict
             return True
         return False
 
@@ -146,7 +146,7 @@
         try:
             step.execute(instance=instance())
             self.event_handler.execute_event_code(self, 'StepExecutionSuccess')
-        except InvalidStepArgumentsError as e:
+        except Exception as e:
             error_flag = True
             step.output = str(e)
         finally:
@@ -178,15 +178,10 @@
             node = {"group":"nodes", "data":{"id":self.steps[step].name, "parameters":self.steps[step].as_json()}}
             output.append(node)
             for next in self.steps[step].conditionals:
-                edge_id = str(self.steps[step].name) + str(next.name)
+                edgeId = str(self.steps[step].name) + str(next.name)
                 if next.name in self.steps:
-<<<<<<< HEAD
-                    node = {"group":"edges", "data":{"id": edge_id, "source": self.steps[step].name, "target": next.name}}
-                output.append(node)
-=======
                     node = {"group":"edges", "data":{"id": edgeId, "source": self.steps[step].name, "target": next.name, "parameters": next.as_json()}}
                     output.append(node)
->>>>>>> 746eaca2
         return output
 
     def __repr__(self):
