import json
import logging
import os
from datetime import datetime
from os import path
from threading import Event

import core.case.database as case_database
import core.case.subscription
import core.config.paths
from core import helpers
from core.case.callbacks import WorkflowShutdown
from core.executionelements.step import Step
from server import flaskserver as flask_server
from server.returncodes import *
from tests.util.assertwrappers import orderless_list_compare
from tests.util.case_db_help import executed_steps, setup_subscriptions_for_step
from tests.util.servertestcase import ServerTestCase

logging.basicConfig()


class TestWorkflowServer(ServerTestCase):
    def setUp(self):
        # This looks awful, I know
        self.empty_workflow_json = \
            {'steps': [],
             'name': 'test_name',
             'start': 'start',
             'accumulated_risk': 0.0}

        case_database.initialize()

    def tearDown(self):
        flask_server.running_context.controller.shutdown_pool(0)
        flask_server.running_context.controller.playbook_store.playbooks = {}
        case_database.case_db.tear_down()

    def test_display_all_playbooks(self):
        response = self.get_with_status_check('/api/playbooks', headers=self.headers)
        for playbook in response:
            for workflow in playbook['workflows']:
                workflow.pop('uid')
        self.assertListEqual(response, [{'name': 'test',
                                         'workflows': [{'name': 'helloWorldWorkflow'}]}])

    def test_display_playbook_workflows(self):
        response = self.get_with_status_check('/api/playbooks/test', headers=self.headers)
        for workflow in response:
            workflow.pop('uid')
        self.assertListEqual(response, [{'name': 'helloWorldWorkflow'}])

    def test_display_playbook_workflows_invalid_name(self):
        self.get_with_status_check('/api/playbooks/junkName', error='Playbook does not exist.', headers=self.headers,
                                   status_code=OBJECT_DNE_ERROR)

<<<<<<< HEAD
    # TODO: Delete. Templates are no longer used.
    def test_display_available_workflow_templates(self):
        response = self.get_with_status_check('/api/playbooks/templates', headers=self.headers)
        self.assertDictEqual(response, {'basicWorkflow': ['helloWorldWorkflow'],
                                        'emptyWorkflow': ['emptyWorkflow']})

=======
>>>>>>> b62ed3f9
    def test_display_workflow_invalid_name(self):
        self.get_with_status_check('/api/playbooks/multiactionWorkflowTest/workflows/multiactionWorkflow',
                                   error='Playbook or workflow does not exist.',
                                   headers=self.headers, status_code=OBJECT_DNE_ERROR)

<<<<<<< HEAD
    # TODO: Delete. Templates are no longer used.
    # def test_add_playbook_default(self):
    #     expected_playbooks = flask_server.running_context.controller.get_all_workflows()
    #     original_length = len(list(expected_playbooks))
    #     data = {"name": "test_playbook"}
    #     response = self.put_with_status_check('/api/playbooks', headers=self.headers,
    #                                           status_code=OBJECT_CREATED, data=json.dumps(data),
    #                                           content_type="application/json")
    #     for playbook in expected_playbooks:
    #         if playbook['name'] == 'test_playbook':
    #             playbook['name'] = 'emptyWorkflow'
    #         for workflow in playbook['workflows']:
    #             workflow.pop('uid')
    #     print(response)
    #     response = next(playbook for playbook in response if playbook['name'] == 'test_playbook')['workflows']
    #     for workflow in response:
    #         workflow.pop('uid')
    #     print(response)
    #     self.assertListEqual(response, [{u'name': u'emptyWorkflow'}])
    #     self.assertEqual(len(list(flask_server.running_context.controller.playbook_store.playbooks)), original_length + 1)

    # TODO: Delete. Templates are no longer used.
    # def test_add_playbook_template(self):
    #     data = {'playbook_template': 'basicWorkflow', "name": "test_playbook"}
    #     response = self.put_with_status_check('/api/playbooks',
    #                                           data=json.dumps(data), headers=self.headers, status_code=OBJECT_CREATED,
    #                                           content_type="application/json")
    #     for playbook in response:
    #         for workflow in playbook['workflows']:
    #             workflow.pop('uid')
    #     expected = [{u'name': u'test', u'workflows': [{u'name': u'helloWorldWorkflow'}]},
    #                          {u'name': u'test_playbook', u'workflows': [{u'name': u'helloWorldWorkflow'}]}]
    #     for workflow in response:
    #         self.assertIn(workflow, expected)
    #     self.assertEqual(len(list(flask_server.running_context.controller.workflows)), 2)

    # TODO: Delete. Templates are no longer used.
    # def test_add_playbook_template_invalid_name(self):
    #     data = {'playbook_template': 'junkPlaybookTemplate', "name": "test_playbook"}
    #     response = self.put_with_status_check('/api/playbooks',
    #                                           data=json.dumps(data), headers=self.headers,
    #                                           status_code=OBJECT_CREATED,
    #                                           content_type="application/json")
    #     for playbook in response:
    #         for workflow in playbook['workflows']:
    #             workflow.pop('uid')
    #     expected = [{u'name': u'test', u'workflows': [{u'name': u'helloWorldWorkflow'}]},
    #                                     {u'name': u'test_playbook', u'workflows': [{u'name': u'emptyWorkflow'}]}]
    #     for workflow in response:
    #         self.assertIn(workflow, expected)
    #     self.assertEqual(len(list(flask_server.running_context.controller.workflows)), 2)

    def test_add_playbook_already_exists(self):
        data = {'playbook_template': 'junkPlaybookTemplate', "name": "testPlaybook"}
=======
    def test_add_playbook_default(self):
        expected_playbooks = flask_server.running_context.controller.get_all_playbooks()
        original_length = len(list(expected_playbooks))
        data = {"name": "test_playbook"}
        response = self.put_with_status_check('/api/playbooks', headers=self.headers,
                                              status_code=OBJECT_CREATED, data=json.dumps(data),
                                              content_type="application/json")

        response = next(playbook for playbook in response if playbook['name'] == 'test_playbook')
        for workflow in response['workflows']:
            workflow.pop('uid')

        self.assertDictEqual(response, {'name': 'test_playbook', 'workflows': []})
        self.assertEqual(len(list(flask_server.running_context.controller.get_all_playbooks())), original_length + 1)

    def test_add_playbook_already_exists(self):
        data = {"name": "test_playbook__"}
>>>>>>> b62ed3f9
        self.put_with_status_check('/api/playbooks',
                                   data=json.dumps(data), headers=self.headers, status_code=OBJECT_CREATED,
                                   content_type="application/json")
        self.put_with_status_check('/api/playbooks',
                                   error='Playbook already exists.',
                                   data=json.dumps(data), headers=self.headers, status_code=OBJECT_EXISTS_ERROR,
                                   content_type="application/json")

    def test_add_workflow(self):
        initial_playbooks = flask_server.running_context.controller.get_all_workflows()
        initial_workflows = next(playbook['workflows'] for playbook in initial_playbooks if playbook['name'] == 'test')

        data = {"name": "test_name"}
        response = self.put_with_status_check('/api/playbooks/test/workflows',
                                              headers=self.headers, status_code=OBJECT_CREATED, data=json.dumps(data),
                                              content_type="application/json")
        self.empty_workflow_json['uid'] = response['uid']
        self.assertDictEqual(response, self.empty_workflow_json)

        final_playbooks = flask_server.running_context.controller.get_all_workflows()
        final_workflows = next(playbook['workflows'] for playbook in final_playbooks if playbook['name'] == 'test')
<<<<<<< HEAD
        self.assertEqual(len(final_workflows), len(initial_workflows) + 1)
        self.assertTrue(flask_server.running_context.controller.is_workflow_registered('test', 'test_name'))

    # TODO: Delete. Templates are no longer used.
    def test_add_templated_workflow(self):
        initial_playbooks = flask_server.running_context.controller.get_all_workflows()
        initial_workflows = next(playbook['workflows'] for playbook in initial_playbooks if playbook['name'] == 'test')
        data = {"playbook_template": 'basicWorkflow',
                "workflow_template": 'helloWorldWorkflow',
                "name": "test_name"}
        self.put_with_status_check('/api/playbooks/test/workflows',
                                   data=json.dumps(data), headers=self.headers, status_code=OBJECT_CREATED,
                                   content_type="application/json")
        final_playbooks = flask_server.running_context.controller.get_all_workflows()
        final_workflows = next(playbook['workflows'] for playbook in final_playbooks if playbook['name'] == 'test')
        self.assertEqual(len(final_workflows), len(initial_workflows) + 1)
        self.assertTrue(flask_server.running_context.controller.is_workflow_registered('test', 'test_name'))

    # TODO: Delete. Templates are no longer used.
    def test_add_templated_workflow_invalid_template(self):
        initial_playbooks = flask_server.running_context.controller.get_all_workflows()
        initial_workflows = next(playbook['workflows'] for playbook in initial_playbooks if playbook['name'] == 'test')
        data = {"playbook_template": 'basicWorkflow',
                "workflow_template": "junktemplatename",
                "name": "test_name"}
        self.put_with_status_check('/api/playbooks/test/workflows',
                                   data=json.dumps(data), headers=self.headers, status_code=OBJECT_CREATED,
                                   content_type="application/json")

        final_playbooks = flask_server.running_context.controller.get_all_workflows()
        final_workflows = next(playbook['workflows'] for playbook in final_playbooks if playbook['name'] == 'test')
        self.assertEqual(len(final_workflows), len(initial_workflows) + 1)
        self.assertTrue(flask_server.running_context.controller.is_workflow_registered('test', 'test_name'))

    # TODO: Delete. Templates are no longer used.
    def test_add_templated_workflow_invalid_template_playbook(self):
        initial_playbooks = flask_server.running_context.controller.get_all_workflows()
        initial_workflows = next(playbook['workflows'] for playbook in initial_playbooks if playbook['name'] == 'test')
        data = {"playbook_template": 'junkTemplatePlaybook',
                "workflow_template": "helloWorldWorkflow",
                "name": "test_name"}
        response = self.put_with_status_check('/api/playbooks/test/workflows',
                                              data=json.dumps(data), headers=self.headers,
                                              status_code=OBJECT_CREATED,
                                              content_type="application/json")
        self.empty_workflow_json['uid'] = response['uid']
        self.empty_workflow_json['accumulated_risk'] = 0.0
        self.assertDictEqual(response, self.empty_workflow_json)
        final_playbooks = flask_server.running_context.controller.get_all_workflows()
        final_workflows = next(playbook['workflows'] for playbook in final_playbooks if playbook['name'] == 'test')
=======
>>>>>>> b62ed3f9
        self.assertEqual(len(final_workflows), len(initial_workflows) + 1)
        self.assertTrue(flask_server.running_context.controller.is_workflow_registered('test', 'test_name'))

    def test_edit_playbook(self):
        expected_keys = next(x for x in flask_server.running_context.controller.get_all_workflows()
                             if x['name'] == 'test')['workflows']
        # expected_keys = flask_server.running_context.controller.get_all_workflows()['test']
        new_playbook_name = 'editedPlaybookName'
        data = {'new_name': new_playbook_name, "name": "test"}
        response = self.post_with_status_check('/api/playbooks',
                                               data=json.dumps(data),
                                               headers=self.headers,
                                               content_type='application/json')
        self.assertListEqual(response, expected_keys)
        self.assertTrue(
            os.path.isfile(os.path.join(core.config.paths.workflows_path, 'editedPlaybookName.playbook')))
        self.assertFalse(os.path.isfile(os.path.join(core.config.paths.workflows_path, 'test.playbook')))

    def test_edit_playbook_no_name(self):
        expected = flask_server.running_context.controller.get_all_workflows()
        response = self.app.post('/api/playbooks', headers=self.headers, content_type="application/json",
                                 data=json.dumps({}))
        self.assertEqual(response._status_code, 400)
        self.assertListEqual(flask_server.running_context.controller.get_all_workflows(), expected)
        self.assertTrue(os.path.isfile(os.path.join(core.config.paths.workflows_path, 'test.playbook')))

    def test_edit_playbook_invalid_name(self):
        expected = flask_server.running_context.controller.get_all_workflows()
        data = {"name": "junkPlaybookName"}
        response = self.app.post('/api/playbooks', headers=self.headers, content_type="application/json",
                                 data=json.dumps(data))
        self.assertEqual(response._status_code, 461)
        self.assertListEqual(flask_server.running_context.controller.get_all_workflows(), expected)

        self.assertFalse(
            os.path.isfile(os.path.join(core.config.paths.workflows_path, 'junkPlaybookName.playbook')))
        self.assertTrue(os.path.isfile(os.path.join(core.config.paths.workflows_path, 'test.playbook')))

    def test_edit_playbook_no_file(self):
        data = {"name": "test2"}
        self.app.put('/api/playbooks', headers=self.headers, data=json.dumps(data), content_type="application/json")
        expected_keys = next(x for x in flask_server.running_context.controller.get_all_workflows()
                             if x['name'] == 'test2')['workflows']
        new_playbook_name = 'editedPlaybookName'
        data = {'new_name': new_playbook_name, "name": "test2"}
        response = self.post_with_status_check('/api/playbooks',
                                               data=json.dumps(data),
                                               headers=self.headers,
                                               content_type='application/json')
        self.assertListEqual(response, expected_keys)

        self.assertFalse(os.path.isfile(os.path.join(core.config.paths.workflows_path, 'test2.playbook')))
        self.assertFalse(
            os.path.isfile(os.path.join(core.config.paths.workflows_path, 'editedPlaybookName.playbook')))
        self.assertTrue(os.path.isfile(os.path.join(core.config.paths.workflows_path, 'test.playbook')))

    def test_edit_workflow_name_only(self):
        expected_json = flask_server.running_context.controller.get_workflow('test', 'helloWorldWorkflow').read()
        workflow_name = "test_name"
        data = {"new_name": workflow_name, "name": "helloWorldWorkflow"}
        response = self.post_with_status_check('/api/playbooks/test/workflows',
                                               data=json.dumps(data),
                                               headers=self.headers,
                                               content_type='application/json')

        expected_json['name'] = workflow_name

        self.assertDictEqual(response, expected_json)

        self.assertEqual(len(flask_server.running_context.controller.playbook_store.playbooks.keys()), 1)
        self.assertTrue(flask_server.running_context.controller.is_workflow_registered('test', 'test_name'))
        self.assertFalse(
            flask_server.running_context.controller.is_workflow_registered('test', 'helloWorldWorkflow'))

    def test_edit_workflow_empty_name(self):
        expected_json = flask_server.running_context.controller.get_workflow('test', 'helloWorldWorkflow').read()
        data = {"new_name": "", "name": "helloWorldWorkflow"}
        response = self.post_with_status_check('/api/playbooks/test/workflows',
                                               data=json.dumps(data),
                                               headers=self.headers,
                                               content_type='application/json')

        self.assertDictEqual(response, expected_json)

        self.assertEqual(len(flask_server.running_context.controller.playbook_store.playbooks.keys()), 1)
        self.assertFalse(flask_server.running_context.controller.is_workflow_registered('test', 'test_name'))
        self.assertTrue(
            flask_server.running_context.controller.is_workflow_registered('test', 'helloWorldWorkflow'))

    def test_edit_workflow_(self):
        expected_json = flask_server.running_context.controller.get_workflow('test', 'helloWorldWorkflow').read()
        workflow_name = "test_name"
        data = {"new_name": workflow_name, "name": "helloWorldWorkflow"}
        response = self.post_with_status_check('/api/playbooks/test/workflows',
                                               data=json.dumps(data),
                                               headers=self.headers,
                                               content_type='application/json')

        expected_json['name'] = workflow_name
        self.assertDictEqual(response, expected_json)

        self.assertFalse(
            flask_server.running_context.controller.is_workflow_registered('test', 'helloWorldWorkflow'))

    def test_edit_workflow_invalid_workflow(self):
        workflow_name = 'test_name'
        data = {"new_name": workflow_name, "name": "junkworkflow"}
        initial_workflows = flask_server.running_context.controller.workflows.keys()
        self.post_with_status_check('/api/playbooks/test/workflows',
                                    error='Playbook or workflow does not exist.',
                                    data=json.dumps(data), headers=self.headers, content_type="application/json",
                                    status_code=OBJECT_DNE_ERROR)
        final_workflows = flask_server.running_context.controller.workflows.keys()
        self.assertSetEqual(set(final_workflows), set(initial_workflows))

    def test_save_workflow(self):
        initial_workflow = flask_server.running_context.controller.get_workflow('test', 'helloWorldWorkflow')
        workflow_name = initial_workflow.name
<<<<<<< HEAD
        initial_steps = [step.as_json() for step in initial_workflow.steps.values()]
=======
        initial_steps = [step.read() for step in initial_workflow.steps.values()]
>>>>>>> b62ed3f9
        initial_steps[0]['position']['x'] = 0.0
        initial_steps[0]['position']['y'] = 0.0
        added_step = Step(name='new_id', app='HelloWorld', action='pause', inputs={'seconds': 5},
                          position={'x': 0, 'y': 0}).read()

        initial_steps.append(added_step)
        data = {"steps": initial_steps}
        self.post_with_status_check('/api/playbooks/test/workflows/{0}/save'.format(workflow_name),
                                    data=json.dumps(data),
                                    headers=self.headers,
                                    content_type='application/json')

        resulting_workflow = flask_server.running_context.controller.get_workflow('test', workflow_name)
        # compare the steps in initial and final workflow
        self.assertEqual(len(resulting_workflow.steps.keys()), len(list(initial_steps)))
        for initial_step in initial_steps:
            self.assertIn(initial_step['name'], resulting_workflow.steps.keys())
            self.assertDictEqual(initial_step, resulting_workflow.steps[initial_step['name']].read())

        # assert that the file has been saved to a file
        workflows = [path.splitext(workflow)[0]
                     for workflow in os.listdir(core.config.paths.workflows_path) if workflow.endswith('.playbook')]
        matching_workflows = [workflow for workflow in workflows if workflow == 'test']
        self.assertEqual(len(matching_workflows), 1)

        # assert that the file loads properly after being saved
        flask_server.running_context.controller.workflows = {}
        flask_server.running_context.controller.load_playbook(os.path.join(core.config.paths.workflows_path,
                                                                                      'test.playbook'))
        loaded_workflow = flask_server.running_context.controller.get_workflow('test', workflow_name)
        # compare the steps in loaded and expected workflow
        self.assertEqual(len(loaded_workflow.steps.keys()), len(list(resulting_workflow.steps.keys())))

        def remove_uids(step):
            step.uid = ''
            for next_step in step.next_steps:
                next_step.uid = ''
                for flag in next_step.flags:
                    flag.uid = ''
                    for filter_ in flag.filters:
                        filter_.uid = ''

        for step_name, loaded_step in loaded_workflow.steps.items():
            self.assertIn(step_name, resulting_workflow.steps.keys())
            remove_uids(loaded_step)
            remove_uids(resulting_workflow.steps[step_name])
            self.assertDictEqual(loaded_step.read(), resulting_workflow.steps[step_name].read())

    def test_save_workflow_invalid_app(self):
        initial_workflow = flask_server.running_context.controller.get_workflow('test', 'helloWorldWorkflow')
        workflow_name = initial_workflow.name
<<<<<<< HEAD
        initial_steps = [step.as_json() for step in initial_workflow.steps.values()]
=======
        initial_steps = [step.read() for step in initial_workflow.steps.values()]
>>>>>>> b62ed3f9
        initial_steps[0]['position']['x'] = 0.0
        initial_steps[0]['position']['y'] = 0.0
        added_step = Step(name='new_id', app='HelloWorld', action='pause', inputs={'seconds': 5},
                          position={'x': 0, 'y': 0}).read()
        added_step['app'] = 'Invalid'

        initial_steps.append(added_step)
        data = {"steps": initial_steps}
        self.post_with_status_check('/api/playbooks/test/workflows/{0}/save'.format(workflow_name),
                                    data=json.dumps(data),
                                    headers=self.headers,
                                    content_type='application/json',
                                    status_code=INVALID_INPUT_ERROR)

    def test_save_workflow_invalid_action(self):
        initial_workflow = flask_server.running_context.controller.get_workflow('test', 'helloWorldWorkflow')
        workflow_name = initial_workflow.name
<<<<<<< HEAD
        initial_steps = [step.as_json() for step in initial_workflow.steps.values()]
=======
        initial_steps = [step.read() for step in initial_workflow.steps.values()]
>>>>>>> b62ed3f9
        initial_steps[0]['position']['x'] = 0.0
        initial_steps[0]['position']['y'] = 0.0
        added_step = Step(name='new_id', app='HelloWorld', action='pause', inputs={'seconds': 5},
                          position={'x': 0, 'y': 0}).read()
        added_step['action'] = 'Invalid'

        initial_steps.append(added_step)
        data = {"steps": initial_steps}
        self.post_with_status_check('/api/playbooks/test/workflows/{0}/save'.format(workflow_name),
                                    data=json.dumps(data),
                                    headers=self.headers,
                                    content_type='application/json',
                                    status_code=INVALID_INPUT_ERROR)

    def test_save_workflow_invalid_input_name(self):
        initial_workflow = flask_server.running_context.controller.get_workflow('test', 'helloWorldWorkflow')
        workflow_name = initial_workflow.name
<<<<<<< HEAD
        initial_steps = [step.as_json() for step in initial_workflow.steps.values()]
=======
        initial_steps = [step.read() for step in initial_workflow.steps.values()]
>>>>>>> b62ed3f9
        initial_steps[0]['position']['x'] = 0.0
        initial_steps[0]['position']['y'] = 0.0
        added_step = Step(name='new_id', app='HelloWorld', action='pause', inputs={'seconds': 5},
                          position={'x': 0, 'y': 0}).read()
        added_step['inputs'] = [{'name': 'Invalid', 'value': 5}]

        initial_steps.append(added_step)
        data = {"steps": initial_steps}
        self.post_with_status_check('/api/playbooks/test/workflows/{0}/save'.format(workflow_name),
                                    data=json.dumps(data),
                                    headers=self.headers,
                                    content_type='application/json',
                                    status_code=INVALID_INPUT_ERROR)

    def test_save_workflow_invalid_input_format(self):
        initial_workflow = flask_server.running_context.controller.get_workflow('test', 'helloWorldWorkflow')
        workflow_name = initial_workflow.name
<<<<<<< HEAD
        initial_steps = [step.as_json() for step in initial_workflow.steps.values()]
=======
        initial_steps = [step.read() for step in initial_workflow.steps.values()]
>>>>>>> b62ed3f9
        initial_steps[0]['position']['x'] = 0.0
        initial_steps[0]['position']['y'] = 0.0
        added_step = Step(name='new_id', app='HelloWorld', action='pause', inputs={'seconds': 5},
                          position={'x': 0, 'y': 0}).read()
        added_step['inputs'][0]['value'] = 'aaaa'

        initial_steps.append(added_step)
        data = {"steps": initial_steps}
        self.post_with_status_check('/api/playbooks/test/workflows/{0}/save'.format(workflow_name),
                                    data=json.dumps(data),
                                    headers=self.headers,
                                    content_type='application/json',
                                    status_code=INVALID_INPUT_ERROR)

    def test_save_workflow_new_start_step(self):
        initial_workflow = flask_server.running_context.controller.get_workflow('test', 'helloWorldWorkflow')
        workflow_name = initial_workflow.name
<<<<<<< HEAD
        initial_steps = [step.as_json() for step in initial_workflow.steps.values()]
=======
        initial_steps = [step.read() for step in initial_workflow.steps.values()]
>>>>>>> b62ed3f9
        initial_steps[0]['position']['x'] = 0.0
        initial_steps[0]['position']['y'] = 0.0
        added_step = Step(name='new_id', app='HelloWorld', action='pause', inputs={'seconds': 5},
                          position={'x': 0, 'y': 0}).read()

        initial_steps.append(added_step)
        data = {"steps": initial_steps, "start": "new_start"}
        self.post_with_status_check('/api/playbooks/test/workflows/{0}/save'.format(workflow_name),
                                    data=json.dumps(data),
                                    headers=self.headers,
                                    content_type='application/json')

        resulting_workflow = flask_server.running_context.controller.get_workflow('test', workflow_name)
        self.assertEqual(resulting_workflow.start, "new_start")

    def test_save_workflow_invalid_name(self):
        data = {"steps": []}
        self.post_with_status_check('/api/playbooks/test/workflows/junkworkflowname/save',
                                    error='Playbook or workflow does not exist.',
                                    headers=self.headers, status_code=OBJECT_DNE_ERROR, data=json.dumps(data),
                                    content_type="application/json")

    def test_delete_playbook(self):
        self.delete_with_status_check('/api/playbooks/test', headers=self.headers)

        self.assertFalse(flask_server.running_context.controller.is_playbook_registered('test'))

        playbooks = [os.path.splitext(playbook)[0]
                     for playbook in helpers.locate_playbooks_in_directory(core.config.paths.workflows_path)]
        self.assertEqual(len(playbooks), 0)

    def test_delete_playbook_no_file(self):
        initial_playbook_files = [os.path.splitext(playbook)[0] for playbook in
                                  helpers.locate_playbooks_in_directory()]
        data = {"name": "test_playbook"}
        self.app.put('/api/playbooks', headers=self.headers, content_type="application/json", data=json.dumps(data))
        self.delete_with_status_check('/api/playbooks/test_playbook', headers=self.headers)

        self.assertTrue(flask_server.running_context.controller.is_playbook_registered('test'))
        self.assertFalse(flask_server.running_context.controller.is_playbook_registered('test_playbook'))

        final_playbook_files = [os.path.splitext(playbook)[0] for playbook in
                                helpers.locate_playbooks_in_directory()]
        orderless_list_compare(self, final_playbook_files, initial_playbook_files)

    def test_delete_playbook_invalid_name(self):
        initial_playbook_files = [os.path.splitext(playbook)[0] for playbook in
                                  helpers.locate_playbooks_in_directory()]
        self.delete_with_status_check('/api/playbooks/junkPlaybookName', error='Playbook does not exist.',
                                      headers=self.headers,
                                      status_code=OBJECT_DNE_ERROR)
        self.assertFalse(flask_server.running_context.controller.is_playbook_registered('junkPlaybookName'))
        final_playbook_files = [os.path.splitext(playbook)[0] for playbook in
                                helpers.locate_playbooks_in_directory()]
        orderless_list_compare(self, final_playbook_files, initial_playbook_files)

    def test_delete_workflow(self):
        workflow_name = 'test_name2'
        data = {"name": "test_name2"}
        self.app.put('/api/playbooks/test/workflows', headers=self.headers, data=json.dumps(data),
                     content_type="application/json")

        initial_workflow = flask_server.running_context.controller.get_workflow('test', workflow_name)
        initial_steps = [step.read() for step in initial_workflow.steps.values()]

        data = {"steps": initial_steps}
        self.app.post('/api/playbooks/test/workflows/{0}/save'.format(workflow_name),
                      data=json.dumps(data),
                      headers=self.headers,
                      content_type='application/json')
        self.delete_with_status_check('/api/playbooks/test/workflows/{0}'.format(workflow_name), headers=self.headers)
        self.assertFalse(flask_server.running_context.controller.is_workflow_registered('test', workflow_name))

    def test_delete_workflow_invalid(self):
        workflow_name = 'junkworkflowname'
        self.delete_with_status_check('/api/playbooks/test/workflows/{0}'.format(workflow_name),
                                      error='Playbook or workflow does not exist.',
                                      headers=self.headers, status_code=OBJECT_DNE_ERROR)
        self.assertFalse(flask_server.running_context.controller.is_workflow_registered('test', workflow_name))

    def test_invalid_operation_on_playbook_crud(self):
        response = self.app.post('/api/playbooks/junkPlaybookName/junkOperation',
                                 headers=self.headers)
        self.assertEqual(404, response.status_code)

    def test_invalid_operation_on_workflow_crud(self):
        response = self.app.post('/api/playbook/junkPlaybookName/workflows/helloWorldWorkflow/junkOperation',
                                 headers=self.headers)
        self.assertEqual(404, response.status_code)

    @staticmethod
    def strip_uids(element):
        element.pop('uid', None)
        for key, value in element.items():
            if isinstance(value, list):
                for list_element in (list_element_ for list_element_ in value if isinstance(list_element_, dict)):
                    TestWorkflowServer.strip_uids(list_element)
            elif isinstance(value, dict):
                for dict_element in (element for element in value.values() if isinstance(element, dict)):
                    TestWorkflowServer.strip_uids(dict_element)

    def test_copy_workflow(self):
        self.post_with_status_check('/api/playbooks/test/workflows/helloWorldWorkflow/copy',
                                    headers=self.headers, status_code=OBJECT_CREATED, data=json.dumps({}),
                                    content_type="application/json")
        self.assertEqual(len(flask_server.running_context.controller.playbook_store.get_all_workflows_by_playbook('test')), 2)
        self.assertTrue(flask_server.running_context.controller.is_workflow_registered('test', 'helloWorldWorkflow'))
        self.assertTrue(
            flask_server.running_context.controller.is_workflow_registered('test', 'helloWorldWorkflow_Copy'))

        workflow_original = flask_server.running_context.controller.get_workflow('test', 'helloWorldWorkflow')
        workflow_copy = flask_server.running_context.controller.get_workflow('test', 'helloWorldWorkflow_Copy')
        new_workflow_name = 'helloWorldWorkflow_Copy'
        self.assertEqual(workflow_copy.name, new_workflow_name)
        copy_workflow_json = workflow_copy.read()
        original_workflow_json = workflow_original.read()
        copy_workflow_json.pop('name', None)
        original_workflow_json.pop('name', None)
<<<<<<< HEAD
        copy_workflow_json.pop('uid')
        original_workflow_json.pop('uid')
=======
        TestWorkflowServer.strip_uids(copy_workflow_json)
        TestWorkflowServer.strip_uids(original_workflow_json)
>>>>>>> b62ed3f9
        self.assertDictEqual(copy_workflow_json, original_workflow_json)
        self.assertEqual(len(workflow_original.steps), len(workflow_copy.steps))
        for step in workflow_copy.steps:
            self.assertEqual(len(workflow_original.steps[step].next_steps),
                             len(workflow_copy.steps[step].next_steps))

    def test_copy_workflow_invalid_name(self):
        data = {"workflow": "helloWorldWorkflow"}
        self.post_with_status_check('/api/playbooks/test/workflows/helloWorldWorkflow/copy',
                                    error='Playbook or workflow already exists.', data=json.dumps(data),
                                    headers=self.headers, status_code=OBJECT_EXISTS_ERROR,
                                    content_type="application/json")

        self.assertEqual(len(flask_server.running_context.controller.playbook_store.playbooks.keys()), 1)
        self.assertTrue(flask_server.running_context.controller.is_workflow_registered('test', 'helloWorldWorkflow'))

    def test_copy_workflow_different_playbook(self):
        data = {"name": "new_playbook"}
        self.put_with_status_check('/api/playbooks', headers=self.headers,
                                   status_code=OBJECT_CREATED, content_type="application/json", data=json.dumps(data))
        data = {"playbook": "new_playbook"}
        self.post_with_status_check('/api/playbooks/test/workflows/helloWorldWorkflow/copy', data=json.dumps(data),
                                    headers=self.headers, status_code=OBJECT_CREATED, content_type="application/json")

        self.assertEqual(len(flask_server.running_context.controller.playbook_store.get_all_workflows_by_playbook('test')), 1)
        self.assertEqual(len(flask_server.running_context.controller.playbook_store.get_all_workflows_by_playbook('new_playbook')), 1)
<<<<<<< HEAD
        # self.assertEqual(len(flask_server.running_context.controller.workflows.keys()), 3)
=======
>>>>>>> b62ed3f9
        self.assertTrue(flask_server.running_context.controller.is_workflow_registered('test', 'helloWorldWorkflow'))
        self.assertTrue(
            flask_server.running_context.controller.is_workflow_registered('new_playbook', 'helloWorldWorkflow_Copy'))

        workflow_original = flask_server.running_context.controller.get_workflow('test', 'helloWorldWorkflow')
        workflow_copy = flask_server.running_context.controller.get_workflow('new_playbook', 'helloWorldWorkflow_Copy')
        new_workflow_name = 'helloWorldWorkflow_Copy'
        self.assertEqual(workflow_copy.name, new_workflow_name)
        copy_workflow_json = workflow_copy.read()
        original_workflow_json = workflow_original.read()
        copy_workflow_json.pop('name', None)
        original_workflow_json.pop('name', None)
<<<<<<< HEAD
        copy_workflow_json.pop('uid')
        original_workflow_json.pop('uid')
=======
        TestWorkflowServer.strip_uids(copy_workflow_json)
        TestWorkflowServer.strip_uids(original_workflow_json)
>>>>>>> b62ed3f9

        self.assertDictEqual(copy_workflow_json, original_workflow_json)

        self.assertEqual(len(workflow_original.steps), len(workflow_copy.steps))
        for step in workflow_copy.steps:
            self.assertEqual(len(workflow_original.steps[step].next_steps),
                             len(workflow_copy.steps[step].next_steps))

    def test_copy_playbook(self):
        self.post_with_status_check('/api/playbooks/test/copy',
                                    headers=self.headers, status_code=OBJECT_CREATED, data=json.dumps({}),
                                    content_type="application/json")

        self.assertEqual(len(flask_server.running_context.controller.get_all_playbooks()), 2)
        self.assertTrue(flask_server.running_context.controller.is_playbook_registered('test'))
        self.assertTrue(flask_server.running_context.controller.is_playbook_registered('test_Copy'))

        workflows_original = flask_server.running_context.controller.get_all_workflows_by_playbook('test')
        workflows_copy = flask_server.running_context.controller.get_all_workflows_by_playbook('test_Copy')

        self.assertEqual(len(workflows_original), len(workflows_copy))

    def test_copy_playbook_invalid_name(self):
        data = {"playbook": "test"}
        self.post_with_status_check('/api/playbooks/test/copy', error='Playbook already exists.', data=json.dumps(data),
                                    headers=self.headers, status_code=OBJECT_EXISTS_ERROR,
                                    content_type="application/json")

        self.assertEqual(len(flask_server.running_context.controller.get_all_playbooks()), 1)
        self.assertTrue(flask_server.running_context.controller.is_playbook_registered('test'))

    def test_execute_workflow_playbook_dne(self):
        self.post_with_status_check('/api/playbooks/junkPlay/workflows/helloWorldWorkflow/execute',
                                    error='Playbook or workflow does not exist.',
                                    headers=self.headers, status_code=OBJECT_DNE_ERROR)

    def test_execute_workflow_workflow_dne(self):
        self.post_with_status_check('/api/playbooks/test/workflows/junkWorkflow/execute',
                                    error='Playbook or workflow does not exist.',
                                    headers=self.headers, status_code=OBJECT_DNE_ERROR)

    def test_execute_workflow(self):
        flask_server.running_context.controller.initialize_threading()
        sync = Event()
        workflow = flask_server.running_context.controller.get_workflow('test', 'helloWorldWorkflow')
        step_uids = [step.uid for step in workflow.steps.values() if step.name == 'start']
        setup_subscriptions_for_step(workflow.uid, step_uids)
        start = datetime.utcnow()

        @WorkflowShutdown.connect
        def wait_for_completion(sender, **kwargs):
            sync.set()

        WorkflowShutdown.connect(wait_for_completion)

        response = self.post_with_status_check('/api/playbooks/test/workflows/helloWorldWorkflow/execute',
                                               headers=self.headers,
                                               status_code=SUCCESS_ASYNC)
        flask_server.running_context.controller.shutdown_pool(1)
        self.assertIn('id', response)
        sync.wait(timeout=10)
        steps = []
        for uid in step_uids:
            steps.extend(executed_steps(uid, start, datetime.utcnow()))
        self.assertEqual(len(steps), 1)
        step = steps[0]
        result = step['data']
        self.assertEqual(result['result'], {'status': 'Success', 'result': 'REPEATING: Hello World'})

<<<<<<< HEAD
    # TODO: FIX THIS TEST. There are no steps for this workflow.
    # def test_execute_workflow_in_memory(self):
    #     flask_server.running_context.controller.initialize_threading()
    #     sync = Event()
    #     data = {"playbook_template": 'basicWorkflow',
    #             "workflow_template": 'helloWorldWorkflow',
    #             "name": "test_name"}
    #
    #     @WorkflowShutdown.connect
    #     def wait_for_completion(sender, **kwargs):
    #         sync.set()
    #
    #     WorkflowShutdown.connect(wait_for_completion)
    #
    #     self.put_with_status_check('/api/playbooks/basicWorkflow/workflows',
    #                                data=json.dumps(data), headers=self.headers, status_code=OBJECT_CREATED,
    #                                content_type="application/json")
    #
    #     workflow = flask_server.running_context.controller.get_workflow('basicWorkflow', 'test_name')
    #     step_uids = [step.uid for step in workflow.steps.values() if step.name == 'start']
    #     setup_subscriptions_for_step(workflow.uid, step_uids)
    #     start = datetime.utcnow()
    #     response = self.post_with_status_check('/api/playbooks/basicWorkflow/workflows/test_name/execute',
    #                                            headers=self.headers,
    #                                            status_code=SUCCESS_ASYNC)
    #     flask_server.running_context.controller.shutdown_pool(1)
    #     self.assertIn('id', response)
    #     sync.wait(timeout=10)
    #     steps = []
    #     for uid in step_uids:
    #         steps.extend(executed_steps(uid, start, datetime.utcnow()))
    #     self.assertEqual(len(steps), 1)
    #     step = steps[0]
    #     result = step['data']
    #     self.assertDictEqual(result['result'], {'status': 'Success', 'result': 'REPEATING: Hello World'})
=======
    def test_read_results(self):
        flask_server.running_context.controller.initialize_threading()
        workflow = flask_server.running_context.controller.get_workflow('test', 'helloWorldWorkflow')

        workflow.execute('a', start='start')
        workflow.execute('b', start='start')
        workflow.execute('c', start='start')

        response = self.get_with_status_check('/api/workflowresults/a', headers=self.headers)
        self.assertSetEqual(set(response.keys()), {'status', 'uid', 'results', 'started_at', 'completed_at', 'name'})
>>>>>>> b62ed3f9

    def test_read_all_results(self):
        flask_server.running_context.controller.initialize_threading()
        workflow = flask_server.running_context.controller.get_workflow('test', 'helloWorldWorkflow')

        workflow.execute('a', start='start')
        workflow.execute('b', start='start')
        workflow.execute('c', start='start')

        response = self.get_with_status_check('/api/workflowresults', headers=self.headers)
        self.assertEqual(len(response), 3)

        for result in response:
            self.assertSetEqual(set(result.keys()), {'status', 'completed_at', 'started_at', 'name', 'results', 'uid'})
            for step_result in result['results']:
                self.assertSetEqual(set(step_result.keys()), {'input', 'type', 'name', 'timestamp', 'result', 'app', 'action'})<|MERGE_RESOLUTION|>--- conflicted
+++ resolved
@@ -19,7 +19,6 @@
 
 logging.basicConfig()
 
-
 class TestWorkflowServer(ServerTestCase):
     def setUp(self):
         # This looks awful, I know
@@ -54,76 +53,11 @@
         self.get_with_status_check('/api/playbooks/junkName', error='Playbook does not exist.', headers=self.headers,
                                    status_code=OBJECT_DNE_ERROR)
 
-<<<<<<< HEAD
-    # TODO: Delete. Templates are no longer used.
-    def test_display_available_workflow_templates(self):
-        response = self.get_with_status_check('/api/playbooks/templates', headers=self.headers)
-        self.assertDictEqual(response, {'basicWorkflow': ['helloWorldWorkflow'],
-                                        'emptyWorkflow': ['emptyWorkflow']})
-
-=======
->>>>>>> b62ed3f9
     def test_display_workflow_invalid_name(self):
         self.get_with_status_check('/api/playbooks/multiactionWorkflowTest/workflows/multiactionWorkflow',
                                    error='Playbook or workflow does not exist.',
                                    headers=self.headers, status_code=OBJECT_DNE_ERROR)
 
-<<<<<<< HEAD
-    # TODO: Delete. Templates are no longer used.
-    # def test_add_playbook_default(self):
-    #     expected_playbooks = flask_server.running_context.controller.get_all_workflows()
-    #     original_length = len(list(expected_playbooks))
-    #     data = {"name": "test_playbook"}
-    #     response = self.put_with_status_check('/api/playbooks', headers=self.headers,
-    #                                           status_code=OBJECT_CREATED, data=json.dumps(data),
-    #                                           content_type="application/json")
-    #     for playbook in expected_playbooks:
-    #         if playbook['name'] == 'test_playbook':
-    #             playbook['name'] = 'emptyWorkflow'
-    #         for workflow in playbook['workflows']:
-    #             workflow.pop('uid')
-    #     print(response)
-    #     response = next(playbook for playbook in response if playbook['name'] == 'test_playbook')['workflows']
-    #     for workflow in response:
-    #         workflow.pop('uid')
-    #     print(response)
-    #     self.assertListEqual(response, [{u'name': u'emptyWorkflow'}])
-    #     self.assertEqual(len(list(flask_server.running_context.controller.playbook_store.playbooks)), original_length + 1)
-
-    # TODO: Delete. Templates are no longer used.
-    # def test_add_playbook_template(self):
-    #     data = {'playbook_template': 'basicWorkflow', "name": "test_playbook"}
-    #     response = self.put_with_status_check('/api/playbooks',
-    #                                           data=json.dumps(data), headers=self.headers, status_code=OBJECT_CREATED,
-    #                                           content_type="application/json")
-    #     for playbook in response:
-    #         for workflow in playbook['workflows']:
-    #             workflow.pop('uid')
-    #     expected = [{u'name': u'test', u'workflows': [{u'name': u'helloWorldWorkflow'}]},
-    #                          {u'name': u'test_playbook', u'workflows': [{u'name': u'helloWorldWorkflow'}]}]
-    #     for workflow in response:
-    #         self.assertIn(workflow, expected)
-    #     self.assertEqual(len(list(flask_server.running_context.controller.workflows)), 2)
-
-    # TODO: Delete. Templates are no longer used.
-    # def test_add_playbook_template_invalid_name(self):
-    #     data = {'playbook_template': 'junkPlaybookTemplate', "name": "test_playbook"}
-    #     response = self.put_with_status_check('/api/playbooks',
-    #                                           data=json.dumps(data), headers=self.headers,
-    #                                           status_code=OBJECT_CREATED,
-    #                                           content_type="application/json")
-    #     for playbook in response:
-    #         for workflow in playbook['workflows']:
-    #             workflow.pop('uid')
-    #     expected = [{u'name': u'test', u'workflows': [{u'name': u'helloWorldWorkflow'}]},
-    #                                     {u'name': u'test_playbook', u'workflows': [{u'name': u'emptyWorkflow'}]}]
-    #     for workflow in response:
-    #         self.assertIn(workflow, expected)
-    #     self.assertEqual(len(list(flask_server.running_context.controller.workflows)), 2)
-
-    def test_add_playbook_already_exists(self):
-        data = {'playbook_template': 'junkPlaybookTemplate', "name": "testPlaybook"}
-=======
     def test_add_playbook_default(self):
         expected_playbooks = flask_server.running_context.controller.get_all_playbooks()
         original_length = len(list(expected_playbooks))
@@ -141,7 +75,6 @@
 
     def test_add_playbook_already_exists(self):
         data = {"name": "test_playbook__"}
->>>>>>> b62ed3f9
         self.put_with_status_check('/api/playbooks',
                                    data=json.dumps(data), headers=self.headers, status_code=OBJECT_CREATED,
                                    content_type="application/json")
@@ -163,59 +96,6 @@
 
         final_playbooks = flask_server.running_context.controller.get_all_workflows()
         final_workflows = next(playbook['workflows'] for playbook in final_playbooks if playbook['name'] == 'test')
-<<<<<<< HEAD
-        self.assertEqual(len(final_workflows), len(initial_workflows) + 1)
-        self.assertTrue(flask_server.running_context.controller.is_workflow_registered('test', 'test_name'))
-
-    # TODO: Delete. Templates are no longer used.
-    def test_add_templated_workflow(self):
-        initial_playbooks = flask_server.running_context.controller.get_all_workflows()
-        initial_workflows = next(playbook['workflows'] for playbook in initial_playbooks if playbook['name'] == 'test')
-        data = {"playbook_template": 'basicWorkflow',
-                "workflow_template": 'helloWorldWorkflow',
-                "name": "test_name"}
-        self.put_with_status_check('/api/playbooks/test/workflows',
-                                   data=json.dumps(data), headers=self.headers, status_code=OBJECT_CREATED,
-                                   content_type="application/json")
-        final_playbooks = flask_server.running_context.controller.get_all_workflows()
-        final_workflows = next(playbook['workflows'] for playbook in final_playbooks if playbook['name'] == 'test')
-        self.assertEqual(len(final_workflows), len(initial_workflows) + 1)
-        self.assertTrue(flask_server.running_context.controller.is_workflow_registered('test', 'test_name'))
-
-    # TODO: Delete. Templates are no longer used.
-    def test_add_templated_workflow_invalid_template(self):
-        initial_playbooks = flask_server.running_context.controller.get_all_workflows()
-        initial_workflows = next(playbook['workflows'] for playbook in initial_playbooks if playbook['name'] == 'test')
-        data = {"playbook_template": 'basicWorkflow',
-                "workflow_template": "junktemplatename",
-                "name": "test_name"}
-        self.put_with_status_check('/api/playbooks/test/workflows',
-                                   data=json.dumps(data), headers=self.headers, status_code=OBJECT_CREATED,
-                                   content_type="application/json")
-
-        final_playbooks = flask_server.running_context.controller.get_all_workflows()
-        final_workflows = next(playbook['workflows'] for playbook in final_playbooks if playbook['name'] == 'test')
-        self.assertEqual(len(final_workflows), len(initial_workflows) + 1)
-        self.assertTrue(flask_server.running_context.controller.is_workflow_registered('test', 'test_name'))
-
-    # TODO: Delete. Templates are no longer used.
-    def test_add_templated_workflow_invalid_template_playbook(self):
-        initial_playbooks = flask_server.running_context.controller.get_all_workflows()
-        initial_workflows = next(playbook['workflows'] for playbook in initial_playbooks if playbook['name'] == 'test')
-        data = {"playbook_template": 'junkTemplatePlaybook',
-                "workflow_template": "helloWorldWorkflow",
-                "name": "test_name"}
-        response = self.put_with_status_check('/api/playbooks/test/workflows',
-                                              data=json.dumps(data), headers=self.headers,
-                                              status_code=OBJECT_CREATED,
-                                              content_type="application/json")
-        self.empty_workflow_json['uid'] = response['uid']
-        self.empty_workflow_json['accumulated_risk'] = 0.0
-        self.assertDictEqual(response, self.empty_workflow_json)
-        final_playbooks = flask_server.running_context.controller.get_all_workflows()
-        final_workflows = next(playbook['workflows'] for playbook in final_playbooks if playbook['name'] == 'test')
-=======
->>>>>>> b62ed3f9
         self.assertEqual(len(final_workflows), len(initial_workflows) + 1)
         self.assertTrue(flask_server.running_context.controller.is_workflow_registered('test', 'test_name'))
 
@@ -334,11 +214,7 @@
     def test_save_workflow(self):
         initial_workflow = flask_server.running_context.controller.get_workflow('test', 'helloWorldWorkflow')
         workflow_name = initial_workflow.name
-<<<<<<< HEAD
-        initial_steps = [step.as_json() for step in initial_workflow.steps.values()]
-=======
-        initial_steps = [step.read() for step in initial_workflow.steps.values()]
->>>>>>> b62ed3f9
+        initial_steps = [step.read() for step in initial_workflow.steps.values()]
         initial_steps[0]['position']['x'] = 0.0
         initial_steps[0]['position']['y'] = 0.0
         added_step = Step(name='new_id', app='HelloWorld', action='pause', inputs={'seconds': 5},
@@ -390,11 +266,7 @@
     def test_save_workflow_invalid_app(self):
         initial_workflow = flask_server.running_context.controller.get_workflow('test', 'helloWorldWorkflow')
         workflow_name = initial_workflow.name
-<<<<<<< HEAD
-        initial_steps = [step.as_json() for step in initial_workflow.steps.values()]
-=======
-        initial_steps = [step.read() for step in initial_workflow.steps.values()]
->>>>>>> b62ed3f9
+        initial_steps = [step.read() for step in initial_workflow.steps.values()]
         initial_steps[0]['position']['x'] = 0.0
         initial_steps[0]['position']['y'] = 0.0
         added_step = Step(name='new_id', app='HelloWorld', action='pause', inputs={'seconds': 5},
@@ -412,11 +284,7 @@
     def test_save_workflow_invalid_action(self):
         initial_workflow = flask_server.running_context.controller.get_workflow('test', 'helloWorldWorkflow')
         workflow_name = initial_workflow.name
-<<<<<<< HEAD
-        initial_steps = [step.as_json() for step in initial_workflow.steps.values()]
-=======
-        initial_steps = [step.read() for step in initial_workflow.steps.values()]
->>>>>>> b62ed3f9
+        initial_steps = [step.read() for step in initial_workflow.steps.values()]
         initial_steps[0]['position']['x'] = 0.0
         initial_steps[0]['position']['y'] = 0.0
         added_step = Step(name='new_id', app='HelloWorld', action='pause', inputs={'seconds': 5},
@@ -434,11 +302,7 @@
     def test_save_workflow_invalid_input_name(self):
         initial_workflow = flask_server.running_context.controller.get_workflow('test', 'helloWorldWorkflow')
         workflow_name = initial_workflow.name
-<<<<<<< HEAD
-        initial_steps = [step.as_json() for step in initial_workflow.steps.values()]
-=======
-        initial_steps = [step.read() for step in initial_workflow.steps.values()]
->>>>>>> b62ed3f9
+        initial_steps = [step.read() for step in initial_workflow.steps.values()]
         initial_steps[0]['position']['x'] = 0.0
         initial_steps[0]['position']['y'] = 0.0
         added_step = Step(name='new_id', app='HelloWorld', action='pause', inputs={'seconds': 5},
@@ -456,11 +320,7 @@
     def test_save_workflow_invalid_input_format(self):
         initial_workflow = flask_server.running_context.controller.get_workflow('test', 'helloWorldWorkflow')
         workflow_name = initial_workflow.name
-<<<<<<< HEAD
-        initial_steps = [step.as_json() for step in initial_workflow.steps.values()]
-=======
-        initial_steps = [step.read() for step in initial_workflow.steps.values()]
->>>>>>> b62ed3f9
+        initial_steps = [step.read() for step in initial_workflow.steps.values()]
         initial_steps[0]['position']['x'] = 0.0
         initial_steps[0]['position']['y'] = 0.0
         added_step = Step(name='new_id', app='HelloWorld', action='pause', inputs={'seconds': 5},
@@ -478,11 +338,7 @@
     def test_save_workflow_new_start_step(self):
         initial_workflow = flask_server.running_context.controller.get_workflow('test', 'helloWorldWorkflow')
         workflow_name = initial_workflow.name
-<<<<<<< HEAD
-        initial_steps = [step.as_json() for step in initial_workflow.steps.values()]
-=======
-        initial_steps = [step.read() for step in initial_workflow.steps.values()]
->>>>>>> b62ed3f9
+        initial_steps = [step.read() for step in initial_workflow.steps.values()]
         initial_steps[0]['position']['x'] = 0.0
         initial_steps[0]['position']['y'] = 0.0
         added_step = Step(name='new_id', app='HelloWorld', action='pause', inputs={'seconds': 5},
@@ -601,13 +457,8 @@
         original_workflow_json = workflow_original.read()
         copy_workflow_json.pop('name', None)
         original_workflow_json.pop('name', None)
-<<<<<<< HEAD
-        copy_workflow_json.pop('uid')
-        original_workflow_json.pop('uid')
-=======
         TestWorkflowServer.strip_uids(copy_workflow_json)
         TestWorkflowServer.strip_uids(original_workflow_json)
->>>>>>> b62ed3f9
         self.assertDictEqual(copy_workflow_json, original_workflow_json)
         self.assertEqual(len(workflow_original.steps), len(workflow_copy.steps))
         for step in workflow_copy.steps:
@@ -634,10 +485,6 @@
 
         self.assertEqual(len(flask_server.running_context.controller.playbook_store.get_all_workflows_by_playbook('test')), 1)
         self.assertEqual(len(flask_server.running_context.controller.playbook_store.get_all_workflows_by_playbook('new_playbook')), 1)
-<<<<<<< HEAD
-        # self.assertEqual(len(flask_server.running_context.controller.workflows.keys()), 3)
-=======
->>>>>>> b62ed3f9
         self.assertTrue(flask_server.running_context.controller.is_workflow_registered('test', 'helloWorldWorkflow'))
         self.assertTrue(
             flask_server.running_context.controller.is_workflow_registered('new_playbook', 'helloWorldWorkflow_Copy'))
@@ -650,13 +497,8 @@
         original_workflow_json = workflow_original.read()
         copy_workflow_json.pop('name', None)
         original_workflow_json.pop('name', None)
-<<<<<<< HEAD
-        copy_workflow_json.pop('uid')
-        original_workflow_json.pop('uid')
-=======
         TestWorkflowServer.strip_uids(copy_workflow_json)
         TestWorkflowServer.strip_uids(original_workflow_json)
->>>>>>> b62ed3f9
 
         self.assertDictEqual(copy_workflow_json, original_workflow_json)
 
@@ -726,44 +568,8 @@
         result = step['data']
         self.assertEqual(result['result'], {'status': 'Success', 'result': 'REPEATING: Hello World'})
 
-<<<<<<< HEAD
-    # TODO: FIX THIS TEST. There are no steps for this workflow.
-    # def test_execute_workflow_in_memory(self):
-    #     flask_server.running_context.controller.initialize_threading()
-    #     sync = Event()
-    #     data = {"playbook_template": 'basicWorkflow',
-    #             "workflow_template": 'helloWorldWorkflow',
-    #             "name": "test_name"}
-    #
-    #     @WorkflowShutdown.connect
-    #     def wait_for_completion(sender, **kwargs):
-    #         sync.set()
-    #
-    #     WorkflowShutdown.connect(wait_for_completion)
-    #
-    #     self.put_with_status_check('/api/playbooks/basicWorkflow/workflows',
-    #                                data=json.dumps(data), headers=self.headers, status_code=OBJECT_CREATED,
-    #                                content_type="application/json")
-    #
-    #     workflow = flask_server.running_context.controller.get_workflow('basicWorkflow', 'test_name')
-    #     step_uids = [step.uid for step in workflow.steps.values() if step.name == 'start']
-    #     setup_subscriptions_for_step(workflow.uid, step_uids)
-    #     start = datetime.utcnow()
-    #     response = self.post_with_status_check('/api/playbooks/basicWorkflow/workflows/test_name/execute',
-    #                                            headers=self.headers,
-    #                                            status_code=SUCCESS_ASYNC)
-    #     flask_server.running_context.controller.shutdown_pool(1)
-    #     self.assertIn('id', response)
-    #     sync.wait(timeout=10)
-    #     steps = []
-    #     for uid in step_uids:
-    #         steps.extend(executed_steps(uid, start, datetime.utcnow()))
-    #     self.assertEqual(len(steps), 1)
-    #     step = steps[0]
-    #     result = step['data']
-    #     self.assertDictEqual(result['result'], {'status': 'Success', 'result': 'REPEATING: Hello World'})
-=======
     def test_read_results(self):
+
         flask_server.running_context.controller.initialize_threading()
         workflow = flask_server.running_context.controller.get_workflow('test', 'helloWorldWorkflow')
 
@@ -773,7 +579,6 @@
 
         response = self.get_with_status_check('/api/workflowresults/a', headers=self.headers)
         self.assertSetEqual(set(response.keys()), {'status', 'uid', 'results', 'started_at', 'completed_at', 'name'})
->>>>>>> b62ed3f9
 
     def test_read_all_results(self):
         flask_server.running_context.controller.initialize_threading()
