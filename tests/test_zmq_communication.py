import threading
import time
import unittest
from os import path

import walkoff.appgateway
import walkoff.config.config
import walkoff.controller
from tests import config
from tests.util.case_db_help import *
from tests.util.thread_control import modified_setup_worker_env


class TestZMQCommunication(unittest.TestCase):
    @classmethod
    def setUpClass(cls):
<<<<<<< HEAD
        from core.multiprocessedexecutor.multiprocessedexecutor import spawn_worker_processes
        core.config.config.num_processes = 2
        pids = spawn_worker_processes(worker_environment_setup=modified_setup_worker_env)
        core.controller.controller.initialize_threading(pids)
        apps.cache_apps(config.test_apps_path)
        core.config.config.load_app_apis(apps_path=config.test_apps_path)
=======
        from walkoff.core.multiprocessedexecutor.multiprocessedexecutor import spawn_worker_processes
        pids = spawn_worker_processes(worker_environment_setup=modified_setup_worker_env)
        walkoff.controller.controller.initialize_threading(pids)
        walkoff.appgateway.cache_apps(config.test_apps_path)
        walkoff.config.config.load_app_apis(apps_path=config.test_apps_path)
        walkoff.config.config.num_processes = 2
>>>>>>> 53e99ef9

    def setUp(self):
        self.controller = walkoff.controller.controller
        self.controller.workflows = {}
        self.controller.load_playbooks(resource_collection=config.test_workflows_path)
        self.id_tuple = ('simpleDataManipulationWorkflow', 'helloWorldWorkflow')
        self.testWorkflow = self.controller.get_workflow(*self.id_tuple)
        self.testWorkflow.set_execution_uid('some_uid')
        self.start = datetime.utcnow()
        case_database.initialize()

    def tearDown(self):
        self.controller.workflows = None
        case_database.case_db.tear_down()
        case_subscription.clear_subscriptions()

    @classmethod
    def tearDownClass(cls):
        walkoff.appgateway.clear_cache()
        walkoff.controller.controller.shutdown_pool()

    '''Request and Result Socket Testing (Basic Workflow Execution)'''

    def test_simple_workflow_execution(self):
        workflow = self.controller.get_workflow('basicWorkflowTest', 'helloWorldWorkflow')
        action_uids = [action.uid for action in workflow.actions.values() if action.name == 'start']
        setup_subscriptions_for_action(workflow.uid, action_uids)
        self.controller.execute_workflow('basicWorkflowTest', 'helloWorldWorkflow')

        self.controller.wait_and_reset(1)

        actions = []
        for uid in action_uids:
            actions.extend(executed_actions(uid, self.start, datetime.utcnow()))

        self.assertEqual(len(actions), 1)
        action = actions[0]
        result = action['data']
        self.assertDictEqual(result, {'result': "REPEATING: Hello World", 'status': 'Success'})

    def test_multi_action_workflow(self):
        workflow = self.controller.get_workflow('multiactionWorkflowTest', 'multiactionWorkflow')
        action_names = ['start', '1']
        action_uids = [action.uid for action in workflow.actions.values() if action.name in action_names]
        setup_subscriptions_for_action(workflow.uid, action_uids)
        self.controller.execute_workflow('multiactionWorkflowTest', 'multiactionWorkflow')

        self.controller.wait_and_reset(1)
        actions = []
        for uid in action_uids:
            actions.extend(executed_actions(uid, self.start, datetime.utcnow()))

        self.assertEqual(len(actions), 2)
        expected_results = [{'result': {"message": "HELLO WORLD"}, 'status': 'Success'},
                            {'result': "REPEATING: Hello World", 'status': 'Success'}]
        for result in [action['data'] for action in actions]:
            self.assertIn(result, expected_results)

    def test_error_workflow(self):
        workflow = self.controller.get_workflow('multiactionError', 'multiactionErrorWorkflow')
        action_names = ['start', '1', 'error']
        action_uids = [action.uid for action in workflow.actions.values() if action.name in action_names]
        setup_subscriptions_for_action(workflow.uid, action_uids)
        self.controller.execute_workflow('multiactionError', 'multiactionErrorWorkflow')

        self.controller.wait_and_reset(1)

        actions = []
        for uid in action_uids:
            actions.extend(executed_actions(uid, self.start, datetime.utcnow()))
        self.assertEqual(len(actions), 2)

        expected_results = [{'result': {"message": "HELLO WORLD"}, 'status': 'Success'},
                            {'status': 'Success', 'result': 'REPEATING: Hello World'}]
        for result in [action['data'] for action in actions]:
            self.assertIn(result, expected_results)

    def test_workflow_with_dataflow(self):
        workflow = self.controller.get_workflow('dataflowTest', 'dataflowWorkflow')
        action_names = ['start', '1', '2']
        action_uids = [action.uid for action in workflow.actions.values() if action.name in action_names]
        setup_subscriptions_for_action(workflow.uid, action_uids)
        self.controller.execute_workflow('dataflowTest', 'dataflowWorkflow')

        self.controller.wait_and_reset(1)

        actions = []
        for uid in action_uids:
            actions.extend(executed_actions(uid, self.start, datetime.utcnow()))
        self.assertEqual(len(actions), 3)
        expected_results = [{'result': 6, 'status': 'Success'},
                            {'result': 6, 'status': 'Success'},
                            {'result': 15, 'status': 'Success'}]
        for result in [action['data'] for action in actions]:
            self.assertIn(result, expected_results)

    def test_execute_multiple_workflows(self):
        workflow = self.controller.get_workflow('basicWorkflowTest', 'helloWorldWorkflow')
        action_uids = [action.uid for action in workflow.actions.values() if action.name == 'start']
        setup_subscriptions_for_action(workflow.uid, action_uids)

        capacity = core.config.config.num_processes * core.config.config.num_threads_per_process

        for i in range(capacity*2):
            self.controller.execute_workflow('basicWorkflowTest', 'helloWorldWorkflow')

        self.controller.wait_and_reset(capacity*2)

        actions = []
        for uid in action_uids:
            actions.extend(executed_actions(uid, self.start, datetime.utcnow()))

        self.assertEqual(len(actions), capacity*2)

    '''Communication Socket Testing'''

    def test_pause_and_resume_workflow(self):
        self.controller.load_playbook(resource=path.join(config.test_workflows_path, 'pauseWorkflowTest.playbook'))

        uid = None
        result = dict()
        result['paused'] = False
        result['resumed'] = False

        def workflow_paused_listener(sender, **kwargs):
            result['paused'] = True
            self.controller.resume_workflow(uid)

        WalkoffEvent.WorkflowPaused.connect(workflow_paused_listener)

        def workflow_resumed_listener(sender, **kwargs):
            result['resumed'] = True

        WalkoffEvent.WorkflowResumed.connect(workflow_resumed_listener)

        def pause_resume_thread():
            self.controller.pause_workflow(uid)
            return

        def action_1_about_to_begin_listener(sender, **kwargs):
            threading.Thread(target=pause_resume_thread).start()
            time.sleep(0)

        WalkoffEvent.WorkflowExecutionStart.connect(action_1_about_to_begin_listener)

        uid = self.controller.execute_workflow('pauseWorkflowTest', 'pauseWorkflow')
        self.controller.wait_and_reset(1)
        self.assertTrue(result['paused'])
        self.assertTrue(result['resumed'])<|MERGE_RESOLUTION|>--- conflicted
+++ resolved
@@ -14,21 +14,13 @@
 class TestZMQCommunication(unittest.TestCase):
     @classmethod
     def setUpClass(cls):
-<<<<<<< HEAD
-        from core.multiprocessedexecutor.multiprocessedexecutor import spawn_worker_processes
-        core.config.config.num_processes = 2
-        pids = spawn_worker_processes(worker_environment_setup=modified_setup_worker_env)
-        core.controller.controller.initialize_threading(pids)
-        apps.cache_apps(config.test_apps_path)
-        core.config.config.load_app_apis(apps_path=config.test_apps_path)
-=======
         from walkoff.core.multiprocessedexecutor.multiprocessedexecutor import spawn_worker_processes
+        walkoff.config.config.num_processes = 2
         pids = spawn_worker_processes(worker_environment_setup=modified_setup_worker_env)
         walkoff.controller.controller.initialize_threading(pids)
         walkoff.appgateway.cache_apps(config.test_apps_path)
         walkoff.config.config.load_app_apis(apps_path=config.test_apps_path)
         walkoff.config.config.num_processes = 2
->>>>>>> 53e99ef9
 
     def setUp(self):
         self.controller = walkoff.controller.controller
@@ -130,7 +122,7 @@
         action_uids = [action.uid for action in workflow.actions.values() if action.name == 'start']
         setup_subscriptions_for_action(workflow.uid, action_uids)
 
-        capacity = core.config.config.num_processes * core.config.config.num_threads_per_process
+        capacity = walkoff.config.config.num_processes * walkoff.config.config.num_threads_per_process
 
         for i in range(capacity*2):
             self.controller.execute_workflow('basicWorkflowTest', 'helloWorldWorkflow')
