import json
import os
from flask import request, current_app
from flask_security import auth_token_required, roles_accepted
import core.case.database as case_database
import core.case.subscription as case_subscription
from server import forms
from core.case.subscription import CaseSubscriptions, add_cases, delete_cases, \
    rename_case
import core.config.config
import core.config.paths
from core.helpers import construct_workflow_name_key
from apscheduler.events import EVENT_JOB_EXECUTED, EVENT_JOB_ERROR, EVENT_JOB_ADDED, EVENT_JOB_REMOVED, \
    EVENT_SCHEDULER_START, EVENT_SCHEDULER_SHUTDOWN, EVENT_SCHEDULER_PAUSED, EVENT_SCHEDULER_RESUMED
from server.return_codes import *


def read_all_cases():
    from server.flaskserver import running_context

    @auth_token_required
    @roles_accepted(*running_context.user_roles['/cases'])
    def __func():
        return case_database.case_db.cases_as_json(), SUCCESS
    return __func()


def create_case(case):
    from server.flaskserver import running_context

    @auth_token_required
    @roles_accepted(*running_context.user_roles['/cases'])
    def __func():
        case_obj = CaseSubscriptions()
        add_cases({"{0}".format(str(case)): case_obj})
        case_obj = running_context.CaseSubscription.query.filter_by(name=case).first()
        if case_obj is None:
            running_context.db.session.add(running_context.CaseSubscription(name=case))
            running_context.db.session.commit()
            current_app.logger.debug('Case added: {0}'.format(case))
            return case_subscription.subscriptions_as_json(), OBJECT_CREATED
        else:
            current_app.logger.warning('Cannot create case {0}. Case already exists.'.format(case))
            return {"error": "Case already exists."}, OBJECT_EXISTS_ERROR
    return __func()


def read_case(case):
    from server.flaskserver import running_context

    @auth_token_required
    @roles_accepted(*running_context.user_roles['/cases'])
    def __func():
        case_obj = case_database.case_db.session.query(case_database.Case) \
            .filter(case_database.Case.name == case).first()
        if case_obj:
            return {'case': case_obj.as_json()}, SUCCESS
        else:
            current_app.logger.error('Cannot read case {0}. Case does not exist.'.format(case))
            return {'error': 'Case does not exist.'}, OBJECT_DNE_ERROR
    return __func()


def update_case(case):
    from server.flaskserver import running_context

    @auth_token_required
    @roles_accepted(*running_context.user_roles['/cases'])
    def __func():
        form = forms.EditCaseForm(request.form)
        case_obj = running_context.CaseSubscription.query.filter_by(name=case).first()
        if case_obj:
            if form.note.data:
                case_database.case_db.edit_case_note(case, form.note.data)
            if form.name.data:
                rename_case(case, form.name.data)
                case_obj.name = form.name.data
                running_context.db.session.commit()
                current_app.logger.debug('Case name changed from {0} to {1}'.format(case, form.name.data))
            return case_database.case_db.cases_as_json(), SUCCESS
        else:
            current_app.logger.error('Cannot update case {0}. Case does not exist.'.format(case))
            return {"error": "Case does not exist."}, OBJECT_DNE_ERROR

<<<<<<< HEAD
            if form.note.data:
                case_database.case_db.edit_case_note(form.name.data, form.note.data)
            current_app.logger.debug('Case name changed from {0} to {1}'.format(case, form.name.data))
        # TODO: YAML says that name AND note are required...is this second branch necessary?
        elif form.note.data:
            case_database.case_db.edit_case_note(case, form.note.data)
        return case_database.case_db.cases_as_json()
=======
>>>>>>> d5034cfd
    return __func()


def delete_case(case):
    from server.flaskserver import running_context

    @auth_token_required
    @roles_accepted(*running_context.user_roles['/cases'])
    def __func():
        delete_cases([case])
        case_obj = running_context.CaseSubscription.query.filter_by(name=case).first()
        if case_obj:
            running_context.db.session.delete(case_obj)
            running_context.db.session.commit()
            current_app.logger.debug('Case deleted {0}'.format(case))
            return case_subscription.subscriptions_as_json(), SUCCESS
        else:
            current_app.logger.error('Cannot delete case {0}. Case does not exist.'.format(case))
            return {"error": "Case does not exist."}, OBJECT_DNE_ERROR
    return __func()


def import_cases():
    from server.flaskserver import running_context

    @auth_token_required
    @roles_accepted(*running_context.user_roles['/cases'])
    def __func():
        form = forms.ImportCaseForm(request.form)
        filename = form.filename.data if form.filename.data else core.config.paths.default_case_export_path
        if os.path.isfile(filename):
            try:
                with open(filename, 'r') as cases_file:
                    cases_file = cases_file.read()
                    cases_file = cases_file.replace('\n', '')
                    cases = json.loads(cases_file)
                case_subscription.add_cases(cases)
                for case in cases.keys():
                    running_context.db.session.add(running_context.CaseSubscription(name=case))
                    running_context.CaseSubscription.update(case)
                    running_context.db.session.commit()
                return {"cases": case_subscription.subscriptions_as_json()}, SUCCESS
            except (OSError, IOError) as e:
                current_app.logger.error('Error importing cases from file {0}: {1}'.format(filename, e))
                return {"error": "Error reading file."}, IO_ERROR
            except ValueError as e:
                current_app.logger.error('Error importing cases from file {0}: Invalid JSON {1}'.format(filename, e))
                return {"error": "Invalid JSON file."}, INVALID_INPUT_ERROR
        else:
            current_app.logger.debug('Cases successfully imported from {0}'.format(filename))
            return {"error": "File does not exist."}, IO_ERROR
    return __func()


def export_cases():
    from server.flaskserver import running_context

    @auth_token_required
    @roles_accepted(*running_context.user_roles['/cases'])
    def __func():
        form = forms.ExportCaseForm(request.form)
        filename = form.filename.data if form.filename.data else core.config.paths.default_case_export_path
        try:
            with open(filename, 'w') as cases_file:
                cases_file.write(json.dumps(case_subscription.subscriptions_as_json()))
            current_app.logger.debug('Cases successfully exported to {0}'.format(filename))
            return SUCCESS
        except (OSError, IOError) as e:
            current_app.logger.error('Error exporting cases to {0}: {1}'.format(filename, e))
            return {"error": "Could not write to file."}, IO_ERROR
    return __func()


def read_all_subscriptions():
    from server.flaskserver import running_context

    @auth_token_required
    @roles_accepted(*running_context.user_roles['/cases'])
    def __func():
        return case_subscription.subscriptions_as_json(), SUCCESS
    return __func()


def read_all_events(case):
    from server.flaskserver import running_context

    @auth_token_required
    @roles_accepted(*running_context.user_roles['/cases'])
    def __func():
        try:
            result = case_database.case_db.case_events_as_json(case)
        except:
            current_app.logger.error('Cannot get events for case {0}. Case does not exist.'.format(case))
            return {"error": "Case does not exist."}, OBJECT_DNE_ERROR

        return result, SUCCESS
    return __func()


def create_subscription(case, element):
    from server.flaskserver import running_context

    @auth_token_required
    @roles_accepted(*running_context.user_roles['/cases'])
    def __func():
        events = element['events']
        if len(element['ancestry']) == 1 and events:
            events = convert_scheduler_events(events)
        converted_ancestry = convert_ancestry(element['ancestry'])
        result = case_subscription.add_subscription(case, converted_ancestry, events)
        if result:
            running_context.CaseSubscription.update(case)
            running_context.db.session.commit()
            current_app.logger.debug('Subscription added for {0} to {1}'.format(converted_ancestry, events))
            return case_subscription.subscriptions_as_json(), OBJECT_CREATED
        else:
            current_app.logger.error("Cannot create subscription for case {0}. Case does not exist".format(case))
            return {"error": "Case does not exist."}, OBJECT_DNE_ERROR
    return __func()


def read_subscription(case):
    from server.flaskserver import running_context

    @auth_token_required
    @roles_accepted(*running_context.user_roles['/cases'])
    def __func():
        if case in core.case.subscription.subscriptions:
            try:
                result = core.case.subscription.subscriptions[case].as_json(names=True)
                return result, SUCCESS
            except KeyError:
                current_app.logger.error("Cannot get subscriptions for case {0}. Case does not exist".format(case))
                return {"error": "case does not exist"}, OBJECT_DNE_ERROR
    return __func()


def convert_ancestry(ancestry):
    if len(ancestry) >= 3:
        ancestry[1] = construct_workflow_name_key(ancestry[1], ancestry[2])
        del ancestry[2]
    return ancestry

__scheduler_event_conversion = {'Scheduler Start': EVENT_SCHEDULER_START,
                                'Scheduler Shutdown': EVENT_SCHEDULER_SHUTDOWN,
                                'Scheduler Paused': EVENT_SCHEDULER_PAUSED,
                                'Scheduler Resumed': EVENT_SCHEDULER_RESUMED,
                                'Job Added': EVENT_JOB_ADDED,
                                'Job Removed': EVENT_JOB_REMOVED,
                                'Job Executed': EVENT_JOB_EXECUTED,
                                'Job Error': EVENT_JOB_ERROR}


def convert_scheduler_events(events):
    return [__scheduler_event_conversion[event] for event in events if event in __scheduler_event_conversion]


def convert_to_event_names(events):
    result = []
    for event in events:
        for key in __scheduler_event_conversion:
            if __scheduler_event_conversion[key] == event:
                result.append(key)
    return result


def update_subscription(case, element):
    from server.flaskserver import running_context

    @auth_token_required
    @roles_accepted(*running_context.user_roles['/cases'])
    def __func(element):
        ancestry = convert_ancestry(element['ancestry'])
        if len(ancestry) == 1 and element['events']:
            element['events'] = convert_scheduler_events(element['events'])
        success = case_subscription.edit_subscription(case, ancestry, element['events'])
        running_context.CaseSubscription.update(case)
        running_context.db.session.commit()
        if success:
            current_app.logger.info('Edited subscription {0} to {1}'.format(ancestry, element['events']))
            return case_subscription.subscriptions_as_json(), SUCCESS
        else:
            current_app.logger.error('Error occurred while editing subscription '
                                     '{0} to {1}'.format(ancestry, element['events']))
            return {"error": "Case or element does not exist."}, OBJECT_DNE_ERROR
    return __func(element)


def delete_subscription(case, ancestry):
    from server.flaskserver import running_context

    @auth_token_required
    @roles_accepted(*running_context.user_roles['/cases'])
    def __func():
        converted_ancestry = convert_ancestry(ancestry['ancestry'])
        result = case_subscription.remove_subscription_node(case, converted_ancestry)
        if result:
            running_context.CaseSubscription.update(case)
            running_context.db.session.commit()
            current_app.logger.debug('Deleted subscription {0}'.format(converted_ancestry))
            return case_subscription.subscriptions_as_json()
        else:
            return {'error': 'Case or element does not exist.'}, OBJECT_DNE_ERROR
    return __func()<|MERGE_RESOLUTION|>--- conflicted
+++ resolved
@@ -82,16 +82,6 @@
             current_app.logger.error('Cannot update case {0}. Case does not exist.'.format(case))
             return {"error": "Case does not exist."}, OBJECT_DNE_ERROR
 
-<<<<<<< HEAD
-            if form.note.data:
-                case_database.case_db.edit_case_note(form.name.data, form.note.data)
-            current_app.logger.debug('Case name changed from {0} to {1}'.format(case, form.name.data))
-        # TODO: YAML says that name AND note are required...is this second branch necessary?
-        elif form.note.data:
-            case_database.case_db.edit_case_note(case, form.note.data)
-        return case_database.case_db.cases_as_json()
-=======
->>>>>>> d5034cfd
     return __func()
 
 
