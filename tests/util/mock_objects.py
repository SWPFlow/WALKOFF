import json
import threading
import gevent

from zmq.utils.strtypes import cast_unicode

from core.argument import Argument
from core import loadbalancer
from core.events import WalkoffEvent
from core.protobuf.build import data_pb2
from google.protobuf.json_format import MessageToDict

try:
    from Queue import Queue
except ImportError:
    from queue import Queue

workflows_executed = 0


def mock_initialize_threading(self, pids):
    global workflows_executed
    workflows_executed = 0

    self.manager = MockLoadBalancer()
    self.manager_thread = threading.Thread(target=self.manager.manage_workflows)
    self.manager_thread.start()

    self.threading_is_initialized = True


def mock_wait_and_reset(self, num_workflows):
    global workflows_executed

    timeout = 0
    shutdown = 10
    while timeout < shutdown:
        if num_workflows == workflows_executed:
            break
        timeout += 0.1
        gevent.sleep(0.1)
    workflows_executed = 0


def mock_shutdown_pool(self):
    if self.manager_thread and self.manager_thread.is_alive():
        self.manager.pending_workflows.put("Exit")
        self.manager_thread.join(timeout=1)
    self.threading_is_initialized = False
    WalkoffEvent.CommonWorkflowSignal.signal.receivers = {}
    self.cleanup_threading()
    return


class MockLoadBalancer(object):
    def __init__(self):
        self.pending_workflows = MockRequestQueue()
        # self.comm_queue = MockCommQueue()
        self.results_queue = MockReceiveQueue()
        self.workflow_comms = {}
        self.exec_uid = ''

        def handle_data_sent(sender, **kwargs):
            self.on_data_sent(sender, **kwargs)

        self.handle_data_sent = handle_data_sent
        if not WalkoffEvent.CommonWorkflowSignal.signal.receivers:
            WalkoffEvent.CommonWorkflowSignal.connect(handle_data_sent)

    def on_data_sent(self, sender, **kwargs):
        if self.exec_uid or not hasattr(sender, "_execution_uid"):
            packet_bytes = loadbalancer.convert_to_protobuf(sender, self.exec_uid, **kwargs)
        else:
            packet_bytes = loadbalancer.convert_to_protobuf(sender, sender.get_execution_uid(), **kwargs)
        message_outer = data_pb2.Message()
        message_outer.ParseFromString(packet_bytes)

        if message_outer.type == data_pb2.Message.WORKFLOWPACKET:
            message = message_outer.workflow_packet
        elif message_outer.type == data_pb2.Message.WORKFLOWPACKETDATA:
            message = message_outer.workflow_packet_data
        elif message_outer.type == data_pb2.Message.ACTIONPACKET:
            message = message_outer.action_packet
        elif message_outer.type == data_pb2.Message.ACTIONPACKETDATA:
            message = message_outer.action_packet_data
        else:
            message = message_outer.general_packet

        sender = message.sender
        self.results_queue.send(sender, kwargs)

    def add_workflow(self, workflow_json):
        self.pending_workflows.put(workflow_json)

    def manage_workflows(self):
        while True:
            workflow_json = self.pending_workflows.recv()
            if workflow_json == "Exit":
                return

            exec_uid = workflow_json['execution_uid']

            workflow, start_arguments = loadbalancer.recreate_workflow(workflow_json)
            self.workflow_comms[exec_uid] = workflow

            self.exec_uid = exec_uid

            workflow.execute(execution_uid=workflow.get_execution_uid(), start=workflow.start,
                             start_arguments=start_arguments)
            self.exec_uid = ''

    def pause_workflow(self, workflow_execution_uid):
        if workflow_execution_uid in self.workflow_comms:
            self.workflow_comms[workflow_execution_uid].pause()

    def resume_workflow(self, workflow_execution_uid):
        if workflow_execution_uid in self.workflow_comms:
            self.workflow_comms[workflow_execution_uid].resume()

    def send_data_to_trigger(self, data_in, workflow_uids, arguments=None):
        data = dict()
        data['data_in'] = data_in
        arg_objects = []
        if arguments:
            for arg in arguments:
                arg_objects.append(Argument(**arg))
        data["arguments"] = arg_objects
        for uid in workflow_uids:
            if uid in self.workflow_comms:
                self.workflow_comms[uid].send_data_to_action(data)


class MockReceiveQueue(loadbalancer.Receiver):
    def __init__(self):
        pass

    def send(self, sender, kwargs):
        global workflows_executed
        event = kwargs['event']

        if event is not None:
            if event.requires_data():
                event.send(sender, data=kwargs['data'])
            else:
                event.send(sender)
            if event == WalkoffEvent.WorkflowShutdown:
                workflows_executed += 1

<<<<<<< HEAD
        # callback = self.callback_lookup[callback_name]
        # data = kwargs['data'] if callback[1] else {}
        # loadbalancer.Receiver.send_callback(callback[0], sender, data)
        #
        # if callback_name == 'Workflow Shutdown':
        #     workflows_executed += 1
=======
        callback = self.callback_lookup[callback_name]
        data = kwargs['data'] if callback[1] else {}
        sender = MessageToDict(sender, preserving_proto_field_name=True)
        loadbalancer.Receiver.send_callback(callback[0], sender, data)

        if callback_name == 'Workflow Shutdown':
            workflows_executed += 1
>>>>>>> 3c72d31a


class MockRequestQueue(object):
    def __init__(self):
        self.queue = Queue()

    def pop(self, flags=None):
        res = self.queue.get()
        return res

    def push(self, data):
        self.queue.put(data)

    def recv(self, flags=None):
        return self.pop(flags)

    def recv_mutipart(self, flags=None):
        return self.pop(flags)

    def put(self, data):
        self.push(data)

    def send(self, data):
        self.push(data)

    def send_json(self, data):
        self.push(data)

    def send_multipart(self, data):
        try:
            workflow_json = json.loads(cast_unicode(data[2]))
            self.push(workflow_json)
        except:
            self.push(data)


class MockActionSender(object):
    def __init__(self, app='', action='', device_id=0):
        self.app = app
        self.action = action
        self.device_id = device_id<|MERGE_RESOLUTION|>--- conflicted
+++ resolved
@@ -137,7 +137,7 @@
     def send(self, sender, kwargs):
         global workflows_executed
         event = kwargs['event']
-
+        sender = MessageToDict(sender, preserving_proto_field_name=True)
         if event is not None:
             if event.requires_data():
                 event.send(sender, data=kwargs['data'])
@@ -146,22 +146,21 @@
             if event == WalkoffEvent.WorkflowShutdown:
                 workflows_executed += 1
 
-<<<<<<< HEAD
-        # callback = self.callback_lookup[callback_name]
-        # data = kwargs['data'] if callback[1] else {}
-        # loadbalancer.Receiver.send_callback(callback[0], sender, data)
-        #
-        # if callback_name == 'Workflow Shutdown':
-        #     workflows_executed += 1
-=======
-        callback = self.callback_lookup[callback_name]
-        data = kwargs['data'] if callback[1] else {}
-        sender = MessageToDict(sender, preserving_proto_field_name=True)
-        loadbalancer.Receiver.send_callback(callback[0], sender, data)
-
-        if callback_name == 'Workflow Shutdown':
-            workflows_executed += 1
->>>>>>> 3c72d31a
+#         # callback = self.callback_lookup[callback_name]
+#         # data = kwargs['data'] if callback[1] else {}
+#         # loadbalancer.Receiver.send_callback(callback[0], sender, data)
+#         #
+#         # if callback_name == 'Workflow Shutdown':
+#         #     workflows_executed += 1
+# =======
+#         callback = self.callback_lookup[callback_name]
+#         data = kwargs['data'] if callback[1] else {}
+#
+#         loadbalancer.Receiver.send_callback(callback[0], sender, data)
+#
+#         if callback_name == 'Workflow Shutdown':
+#             workflows_executed += 1
+# >>>>>>> development
 
 
 class MockRequestQueue(object):
@@ -195,11 +194,4 @@
             workflow_json = json.loads(cast_unicode(data[2]))
             self.push(workflow_json)
         except:
-            self.push(data)
-
-
-class MockActionSender(object):
-    def __init__(self, app='', action='', device_id=0):
-        self.app = app
-        self.action = action
-        self.device_id = device_id+            self.push(data)