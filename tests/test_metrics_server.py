--- conflicted
+++ resolved
@@ -114,11 +114,6 @@
         server.running_context.controller.load_playbook(resource=config.test_workflows_path +
                                                                         'multistepError.playbook')
         server.running_context.controller.load_playbook(resource=config.test_workflows_path +
-<<<<<<< HEAD
-                                                                        'tieredWorkflow.playbook')
-        server.running_context.controller.load_playbook(resource=config.test_workflows_path +
-=======
->>>>>>> b62ed3f9
                                                                         'multiactionWorkflowTest.playbook')
         server.running_context.controller.execute_workflow('multistepError', 'multiactionErrorWorkflow')
         server.running_context.controller.execute_workflow('multistepError', 'multiactionErrorWorkflow')
