import os
import ssl
import json
import sys

from flask import render_template, request
from flask_security import login_required, auth_token_required, current_user, roles_accepted
from flask_security.utils import encrypt_password, verify_and_update_password
import core.config.paths
import core.config.config
from core.context import running_context
from core.helpers import locate_workflows_in_directory
import core.flags
import core.filters
from core import helpers
from . import forms, interface

from core.case.subscription import CaseSubscriptions, add_cases, delete_cases, \
    rename_case
from core.options import Options
import core.case.subscription as case_subscription
import core.case.database as case_database
from . import database, appDevice
from .app import app
from .database import User
from .triggers import Triggers
from xml.etree import ElementTree

user_datastore = database.user_datastore

urls = ["/", "/key", "/workflow", "/configuration", "/interface", "/execution/listener", "/execution/listener/triggers",
        "/roles", "/users", "/configuration", '/cases', '/apps']

default_urls = urls
userRoles = database.userRoles
database.initialize_userRoles(urls)
db = database.db

<<<<<<< HEAD
# devClass = appDevice.Device()

=======
>>>>>>> 95c63d08

# Creates Test Data
@app.before_first_request
def create_user():
    # db.drop_all()
    database.db.create_all()

    if not database.User.query.first():
        # Add Credentials to Splunk app
        # db.session.add(Device(name="deviceOne", app="splunk", username="admin", password="hello", ip="192.168.0.1", port="5000"))

        adminRole = user_datastore.create_role(name="admin", description="administrator", pages=default_urls)
        # userRole = user_datastore.create_role(name="user", description="user")

        u = user_datastore.create_user(email='admin', password=encrypt_password('admin'))
        # u2 = user_datastore.create_user(email='user', password=encrypt_password('user'))

        user_datastore.add_role_to_user(u, adminRole)

        database.db.session.commit()

    apps = set(helpers.list_apps()) - set([app.name for app in database.db.session.query(appDevice.App).all()])
    for app_name in apps:
        database.db.session.add(appDevice.App(app=app_name, devices=[]))
    database.db.session.commit()


"""
    URLS
"""


@app.route("/")
@login_required
def default():
    if current_user.is_authenticated:
        default_page_name = "dashboard"
        args = {"apps": running_context.getApps(), "authKey": current_user.get_auth_token(),
                "currentUser": current_user.email, "default_page": default_page_name}
        return render_template("container.html", **args)
    else:
        return {"status": "Could Not Log In."}


# Returns the API key for the user
@app.route('/key', methods=["GET", "POST"])
@login_required
def loginInfo():
    if current_user.is_authenticated:
        return json.dumps({"auth_token": current_user.get_auth_token()})
    else:
        return {"status": "Could Not Log In."}


@app.route('/apps/', methods=['GET'])
@auth_token_required
@roles_accepted(*userRoles["/apps"])
def list_all_apps():
    return json.dumps({"apps": helpers.list_apps()})


@app.route('/apps/actions', methods=['GET'])
@auth_token_required
@roles_accepted(*userRoles["/apps"])
def list_all_apps_and_actions():
    core.config.config.load_function_info()
    return json.dumps(core.config.config.function_info['apps'])


@app.route("/playbook", methods=['GET'])
@auth_token_required
@roles_accepted(*userRoles["/workflow"])
def display_available_playbooks():
    try:
        workflows = {os.path.splitext(workflow)[0]:
                         helpers.get_workflow_names_from_file(os.path.join(core.config.paths.workflows_path, workflow))
                     for workflow in locate_workflows_in_directory(core.config.paths.workflows_path)}
        return json.dumps({"status": "success",
                           "playbooks": workflows})
    except Exception as e:
        return json.dumps({"status": "error: {0}".format(e)})


@app.route("/playbook/<string:name>", methods=['GET'])
@auth_token_required
@roles_accepted(*userRoles["/workflow"])
def display_playbook_workflows(name):
    try:
        workflows = {os.path.splitext(workflow)[0]:
                         helpers.get_workflow_names_from_file(os.path.join(core.config.paths.workflows_path, workflow))
                     for workflow in locate_workflows_in_directory(core.config.paths.workflows_path)}

        if name in workflows:
            return json.dumps({"status": "success",
                               "workflows": workflows[name]})
        else:
            return json.dumps({"status": "error: name not found"})
    except Exception as e:
        return json.dumps({"status": "error: {0}".format(e)})


@app.route("/playbook/templates", methods=['GET'])
@auth_token_required
@roles_accepted(*userRoles["/workflow"])
def display_available_workflow_templates():
    templates = {os.path.splitext(workflow)[0]:
                     helpers.get_workflow_names_from_file(os.path.join(core.config.paths.templates_path, workflow))
                 for workflow in locate_workflows_in_directory(core.config.paths.templates_path)}
    return json.dumps({"templates": templates})


@app.route("/playbook/<string:playbook_name>/<string:workflow_name>/display", methods=['GET'])
@auth_token_required
@roles_accepted(*userRoles["/workflow"])
def display_workflow(playbook_name, workflow_name):
    if running_context.controller.is_workflow_registered(playbook_name, workflow_name):
        return json.dumps({"status": "success",
                           "steps": running_context.controller.get_workflow(playbook_name,
                                                                            workflow_name).get_cytoscape_data(),
                           'options': running_context.controller.get_workflow(playbook_name,
                                                                              workflow_name).options.as_json()})
    else:
        return json.dumps({"status": "error: name not found"})


@app.route("/playbook/<string:playbook_name>/<string:action>", methods=['POST'])
@auth_token_required
@roles_accepted(*userRoles["/workflow"])
def crud_playbook(playbook_name, action):
    if action == 'add':
        form = forms.AddPlaybookForm(request.form)
        if form.validate():
            status = 'success'
            template_playbook = form.playbook_template.data
            if template_playbook:
                if template_playbook in [os.path.splitext(workflow)[0]
                                         for workflow in
                                         locate_workflows_in_directory(core.config.paths.templates_path)]:
                    running_context.controller.create_playbook_from_template(playbook_name=playbook_name,
                                                                             template_playbook=template_playbook)
                else:
                    running_context.controller.create_playbook_from_template(playbook_name=playbook_name)
                    status = 'warning: template playbook not found. Using default template'
            else:
                running_context.controller.create_playbook_from_template(playbook_name=playbook_name)

            return json.dumps({"status": status,
                               "playbooks": running_context.controller.get_all_workflows()})

        else:
            return json.dumps({'status': 'error: invalid form'})
    elif action == 'edit':
        if running_context.controller.is_playbook_registerd(playbook_name):
            form = forms.EditPlaybookForm(request.form)
            if form.validate():
                new_name = form.new_name.data
                if new_name:
                    running_context.controller.update_playbook_name(playbook_name, new_name)
                    saved_playbooks = [os.path.splitext(playbook)[0]
                                       for playbook in locate_workflows_in_directory(core.config.paths.workflows_path)]
                    if playbook_name in saved_playbooks:
                        os.rename(os.path.join(core.config.paths.workflows_path, '{0}.workflow'.format(playbook_name)),
                                  os.path.join(core.config.paths.workflows_path, '{0}.workflow'.format(new_name)))
                    return json.dumps({"status": 'success',
                                       "playbooks": running_context.controller.get_all_workflows()})
                else:
                    return json.dumps({"status": 'error: no name provided',
                                       "playbooks": running_context.controller.get_all_workflows()})
            else:
                return json.dumps({"status": 'error: invalid form',
                                   "playbooks": running_context.controller.get_all_workflows()})
        else:
            return json.dumps({"status": 'error: playbook name not found',
                               "playbooks": running_context.controller.get_all_workflows()})
    elif action == 'delete':
        status = 'success'
        if running_context.controller.is_playbook_registerd(playbook_name):
            running_context.controller.remove_playbook(playbook_name)
        if playbook_name in [os.path.splitext(playbook)[0] for playbook in locate_workflows_in_directory()]:
            try:
                os.remove(os.path.join(core.config.paths.workflows_path, '{0}.workflow'.format(playbook_name)))
            except OSError as e:
                status = 'error: error occurred while remove playbook file: {0}'.format(e)

        return json.dumps({'status': status, 'playbooks': running_context.controller.get_all_workflows()})
    else:
        return json.dumps({"status": 'error: invalid operation'})


def add_default_template(playbook_name, workflow_name):
    running_context.controller.create_workflow_from_template(playbook_name=playbook_name,
                                                             workflow_name=workflow_name)


@app.route("/playbook/<string:playbook_name>/<string:workflow_name>/<string:action>", methods=['POST'])
@auth_token_required
@roles_accepted(*userRoles["/workflow"])
def workflow(playbook_name, workflow_name, action):
    if action == 'add':
        form = forms.AddWorkflowForm(request.form)
        if form.validate():
            status = 'success'
            template_playbook = form.playbook.data
            template = form.template.data
            if template and template_playbook:
                if template_playbook in [os.path.splitext(workflow)[0]
                                         for workflow in
                                         locate_workflows_in_directory(core.config.paths.templates_path)]:
                    res = running_context.controller.create_workflow_from_template(playbook_name=playbook_name,
                                                                                   workflow_name=workflow_name,
                                                                                   template_playbook=template_playbook,
                                                                                   template_name=template)
                    if not res:
                        add_default_template(playbook_name, workflow_name)
                        status = 'warning: template not found in playbook. Using default template'
                else:
                    add_default_template(playbook_name, workflow_name)
                    status = 'warning: template playbook not found. Using default template'
            else:
                add_default_template(playbook_name, workflow_name)
            if running_context.controller.is_workflow_registered(playbook_name, workflow_name):
                workflow = running_context.controller.get_workflow(playbook_name, workflow_name)
                return json.dumps({'workflow': {'name': workflow_name,
                                                'steps': workflow.get_cytoscape_data(),
                                                'options': workflow.options.as_json()},
                                   'status': status})
            else:
                return json.dumps({'status': 'error: could not add workflow'})
        else:
            return json.dumps({'status': 'error: invalid form'})

    elif action == 'edit':
        if running_context.controller.is_workflow_registered(playbook_name, workflow_name):
            form = forms.EditPlayNameForm(request.form)
            if form.validate():
                enabled = form.enabled.data if form.enabled.data else False
                scheduler = {'type': form.scheduler_type.data if form.scheduler_type.data else 'chron',
                             'autorun': str(form.autoRun.data).lower() if form.autoRun.data else 'false',
                             'args': json.loads(form.scheduler_args.data) if form.scheduler_args.data else {}}
                running_context.controller.get_workflow(playbook_name, workflow_name).options = \
                    Options(scheduler=scheduler, enabled=enabled)
                if form.new_name.data:
                    running_context.controller.update_workflow_name(playbook_name,
                                                                    workflow_name,
                                                                    playbook_name,
                                                                    form.new_name.data)
                    workflow_name = form.new_name.data
                workflow = running_context.controller.get_workflow(playbook_name, workflow_name)
                if workflow:
                    return json.dumps({'workflow': {'name': workflow_name, 'options': workflow.options.as_json()},
                                       'status': 'success'})
                else:
                    json.dumps({'status': 'error: altered workflow can no longer be located'})
            else:
                return json.dumps({'status': 'error: invalid form'})
        else:
            return json.dumps({'status': 'error: workflow name is not valid'})

    elif action == 'save':
        if running_context.controller.is_workflow_registered(playbook_name, workflow_name):
            if request.get_json():
                if 'cytoscape' in request.get_json():
                    workflow = running_context.controller.get_workflow(playbook_name, workflow_name)
                    workflow.from_cytoscape_data(json.loads(request.get_json()['cytoscape']))
                    try:
                        write_format = 'w' if sys.version_info[0] == 2 else 'wb'
                        workflow_filename = os.path.join(core.config.paths.workflows_path,
                                                         '{0}.workflow'.format(playbook_name))
                        with open(workflow_filename, write_format) as workflow_out:
                            xml = ElementTree.tostring(running_context.controller.playbook_to_xml(playbook_name))
                            workflow_out.write(xml)
                        return json.dumps({"status": "success", "steps": workflow.get_cytoscape_data()})
                    except (OSError, IOError) as e:
                        return json.dumps(
                            {"status": "Error saving: {0}".format(e.message),
                             "steps": workflow.get_cytoscape_data()})
                else:
                    return json.dumps({"status": "error: malformed json"})
            else:
                return json.dumps({"status": "error: no information received"})
        else:
            return json.dumps({'status': 'error: workflow name is not valid'})

    elif action == 'delete':
        if running_context.controller.is_workflow_registered(playbook_name, workflow_name):
            running_context.controller.removeWorkflow(playbook_name, workflow_name)
            status = 'success'
        else:
            status = 'error: invalid workflow name'
        return json.dumps({"status": status,
                           "playbooks": running_context.controller.get_all_workflows()})

    elif action == 'execute':
        if running_context.controller.is_workflow_registered(playbook_name, workflow_name):
            running_context.controller.executeWorkflow(playbook_name, workflow_name)
            status = 'success'
        else:
            status = 'error: invalid workflow name'
        return json.dumps({"status": status})

    else:
        return json.dumps({"status": 'error: invalid operation'})


@app.route('/flags', methods=['GET'])
@auth_token_required
@roles_accepted(*userRoles['/workflow'])
def display_flags():
    core.config.config.load_function_info()
    return json.dumps({"status": "success",
                       "flags": core.config.config.function_info['flags']})


@app.route('/filters', methods=['GET'])
@auth_token_required
@roles_accepted(*userRoles['/workflow'])
def display_filters():
    return json.dumps({"status": "success",
                       "filters": core.config.config.function_info['filters']})


@app.route('/cases', methods=['GET'])
@auth_token_required
@roles_accepted(*userRoles['/cases'])
def display_cases():
    return json.dumps(case_database.case_db.cases_as_json())


@app.route('/cases/<string:case_name>/<string:action>', methods=['POST'])
@auth_token_required
@roles_accepted(*userRoles['/cases'])
def crud_case(case_name, action):
    if action == 'add':
        case = CaseSubscriptions()
        add_cases({"{0}".format(str(case_name)): case})
        return json.dumps(case_subscription.subscriptions_as_json())
    elif action == 'delete':
        delete_cases([case_name])
        return json.dumps(case_subscription.subscriptions_as_json())
    elif action == 'edit':
        form = forms.EditCaseForm(request.form)
        if form.validate():
            if form.name.data:
                rename_case(case_name, form.name.data)
                if form.note.data:
                    case_database.case_db.edit_case_note(form.name.data, form.note.data)
            elif form.note.data:
                case_database.case_db.edit_case_note(case_name, form.note.data)
            return json.dumps(case_database.case_db.cases_as_json())
    else:
        return json.dumps({"status": "Invalid operation {0}".format(action)})


@app.route('/cases/<string:case_name>', methods=['GET'])
@auth_token_required
@roles_accepted(*userRoles['/cases'])
def display_case(case_name):
    case = case_database.case_db.session.query(case_database.Case) \
        .filter(case_database.Case.name == case_name).first()
    if case:
        return json.dumps({'case': case.as_json()})
    else:
        return json.dumps({'status': 'Case with given name does not exist'})


@app.route('/cases/event/<int:event_id>/edit', methods=['POST'])
@auth_token_required
@roles_accepted(*userRoles['/cases'])
def edit_event_note(event_id):
    form = forms.EditEventForm(request.form)
    if form.validate():
        if form.note.data:
            valid_event_id = case_database.case_db.session.query(case_database.Event) \
                .filter(case_database.Event.id == event_id).all()
            if valid_event_id:
                case_database.case_db.edit_event_note(event_id, form.note.data)
                return json.dumps(case_database.case_db.event_as_json(event_id))
            else:
                return json.dumps({"status": "invalid event"})
    else:
        return json.dumps({"status": "Invalid form"})


@app.route('/cases/availableSubscriptions', methods=['GET'])
@auth_token_required
@roles_accepted(*userRoles['/cases'])
def display_possible_subscriptions():
    with open(os.path.join('.', 'data', 'events.json')) as f:
        return f.read()


@app.route('/cases/subscriptions/<string:case_name>/global/edit', methods=['POST'])
@auth_token_required
@roles_accepted(*userRoles['/cases'])
def edit_global_subscription(case_name):
    form = forms.EditGlobalSubscriptionForm(request.form)
    if form.validate():
        global_sub = case_subscription.GlobalSubscriptions(controller=form.controller.data,
                                                           workflow=form.workflow.data,
                                                           step=form.step.data,
                                                           next_step=form.next_step.data,
                                                           flag=form.flag.data,
                                                           filter=form.filter.data)
        success = case_subscription.edit_global_subscription(case_name, global_sub)
        if success:
            return json.dumps(case_subscription.subscriptions_as_json())
        else:
            return json.dumps({"status": "Error: Case name {0} was not found".format(case_name)})
    else:
        return json.dumps({"status": "Error: form invalid"})


@app.route('/cases/subscriptions/<string:case_name>/subscription/<string:action>', methods=['POST'])
@auth_token_required
@roles_accepted(*userRoles['/cases'])
def crud_subscription(case_name, action):
    if action == 'edit':
        form = forms.EditSubscriptionForm(request.form)
        if form.validate():
            success = case_subscription.edit_subscription(case_name, form.ancestry.data, form.events.data)
            if success:
                return json.dumps(case_subscription.subscriptions_as_json())
            else:
                return json.dumps({"status": "Error occurred while editing subscription"})
        else:
            return json.dumps({"status": "Error: Case name {0} was not found".format(case_name)})
    elif action == 'add':
        form = forms.AddSubscriptionForm(request.form)
        if form.validate():
            case_subscription.add_subscription(case_name, form.ancestry.data, form.events.data)
            return json.dumps(case_subscription.subscriptions_as_json())
    elif action == 'delete':
        form = forms.DeleteSubscriptionForm(request.form)
        if form.validate():
            case_subscription.remove_subscription_node(case_name, form.ancestry.data)
            return json.dumps(case_subscription.subscriptions_as_json())


@app.route('/cases/subscriptions/', methods=['GET'])
@auth_token_required
@roles_accepted(*userRoles['/cases'])
def display_subscriptions():
    return json.dumps(case_subscription.subscriptions_as_json())


@app.route("/configuration/<string:key>", methods=['GET'])
@auth_token_required
@roles_accepted(*userRoles["/configuration"])
def config_values(key):
    if current_user.is_authenticated and key:
        if hasattr(core.config.config, key):
            return json.dumps({str(key): str(getattr(core.config.config, key))})
        elif hasattr(core.config.paths, key):
            return json.dumps({str(key): str(getattr(core.config.paths, key))})
        else:
            return json.dumps({str(key): "Error: key not found"})
    else:
        return json.dumps({str(key): "Error: user is not authenticated or key is empty"})


@app.route("/configuration/set", methods=['POST'])
@auth_token_required
@roles_accepted(*userRoles["/configuration"])
def set_configuration():
    if current_user.is_authenticated:
        form = forms.SettingsForm(request.form)
        if form.validate():
            for key, value in form.data.items():
                if hasattr(core.config.paths, key):
                    setattr(core.config.paths, key, value)
                else:
                    setattr(core.config.config, key, value)
            return json.dumps({"status": 'success'})
        else:
            return json.dumps({"status": 'error: invalid form'})
    else:
        return json.dumps({"status": 'error: user is not authenticated'})


# Returns System-Level Interface Pages
@app.route('/interface/<string:name>/display', methods=["POST"])
@auth_token_required
@roles_accepted(*userRoles["/interface"])
def systemPages(name):
    if current_user.is_authenticated and name:
        args = getattr(interface, name)()
        return render_template("pages/" + name + "/index.html", **args)
    else:
        return {"status": "Could Not Log In."}


# Controls execution triggers
@app.route('/execution/scheduler/<string:action>', methods=["POST"])
@auth_token_required
# @roles_accepted(*userRoles["/execution/listener"])
def schedulerActions(action):
    if action == "start":
        status = running_context.controller.start()
        return json.dumps({"status": status})
    elif action == "stop":
        status = running_context.controller.stop()
        return json.dumps({"status": status})
    elif action == "pause":
        status = running_context.controller.pause()
        return json.dumps({"status": status})
    return json.dumps({"status": "invalid command"})


# Controls execution triggers
@app.route('/execution/scheduler/jobs', methods=["POST"])
@auth_token_required
# @roles_accepted(*userRoles["/execution/listener"])
def scheduler():
    return running_context.controller.getScheduledJobs()


# Controls execution triggers
@app.route('/execution/listener', methods=["POST"])
@auth_token_required
@roles_accepted(*userRoles["/execution/listener"])
def listener():
    form = forms.incomingDataForm(request.form)
    listener_output = Triggers.execute(form.data.data) if form.validate() else {}
    return json.dumps(listener_output)


@app.route('/execution/listener/triggers', methods=["GET"])
@auth_token_required
@roles_accepted(*userRoles["/execution/listener/triggers"])
def displayAllTriggers():
    result = str(Triggers.query.all())
    return result


@app.route('/execution/listener/triggers/<string:action>', methods=["POST"])
@auth_token_required
@roles_accepted(*userRoles["/execution/listener/triggers"])
def triggerManagement(action):
    if action == "add":
        form = forms.addNewTriggerForm(request.form)
        if form.validate():
            query = Triggers.query.filter_by(name=form.name.data).first()
            if query is None:
                database.db.session.add(
                    Triggers(name=form.name.data, condition=json.dumps(form.conditional.data), play=form.play.data))

                database.db.session.commit()
                return json.dumps({"status": "trigger successfully added"})
            else:
                return json.dumps({"status": "trigger with that name already exists"})
        return json.dumps({"status": "trigger could not be added"})


@app.route('/execution/listener/triggers/<string:name>/<string:action>', methods=["POST"])
@auth_token_required
@roles_accepted(*userRoles["/execution/listener/triggers"])
def triggerFunctions(action, name):
    if action == "edit":
        form = forms.editTriggerForm(request.form)
        trigger = Triggers.query.filter_by(name=name).first()
        if form.validate() and trigger is not None:
            # Ensures new name is unique
            if form.name.data:
                if len(Triggers.query.filter_by(name=form.name.data).all()) > 0:
                    return json.dumps({"status": "device could not be edited"})

            result = trigger.editTrigger(form)

            if result:
                db.session.commit()
                return json.dumps({"status": "device successfully edited"})

        return json.dumps({"status": "device could not be edited"})

    elif action == "remove":
        query = Triggers.query.filter_by(name=name).first()
        if query:
            Triggers.query.filter_by(name=name).delete()
            database.db.session.commit()
            return json.dumps({"status": "removed trigger"})
        elif query is None:
            json.dumps({"status": "trigger does not exist"})
        return json.dumps({"status": "could not remove trigger"})

    elif action == "display":
        query = Triggers.query.filter_by(name=name).first()
        if query:
            return str(query)
        return json.dumps({"status": "could not display trigger"})


# Controls roles
@app.route('/roles/<string:action>', methods=["POST"])
@auth_token_required
@roles_accepted(*userRoles["/roles"])
def roleAddActions(action):
    # Adds a new role
    if action == "add":
        form = forms.NewRoleForm(request.form)
        if form.validate():
            if not database.Role.query.filter_by(name=form.name.data).first():
                n = form.name.data

                if form.description.data is not None:
                    d = form.description.data
                    user_datastore.create_role(name=n, description=d, pages=default_urls)
                else:
                    user_datastore.create_role(name=n, pages=default_urls)

                database.add_to_userRoles(n, default_urls)

                db.session.commit()
                return json.dumps({"status": "role added " + n})
            else:
                return json.dumps({"status": "role exists"})
        else:
            return json.dumps({"status": "invalid input"})
    else:
        return json.dumps({"status": "invalid input"})


@app.route('/roles/<string:action>/<string:name>', methods=["POST"])
@auth_token_required
@roles_accepted(*userRoles["/roles"])
def roleActions(action, name):
    role = database.Role.query.filter_by(name=name).first()

    if role:

        if action == "edit":
            form = forms.EditRoleForm(request.form)
            if form.validate():
                if form.description.data:
                    role.setDescription(form.description.data)
                if form.pages.data:
                    database.add_to_userRoles(name, form.pages)
            return json.dumps(role.display())

        elif action == "display":
            return json.dumps(role.display())
        else:
            return json.dumps({"status": "invalid input"})

    return json.dumps({"status": "role does not exist"})


# Controls non-specific users and roles
@app.route('/users/<string:action>', methods=["POST"])
@auth_token_required
@roles_accepted(*userRoles["/users"])
def userNonSpecificActions(action):
    # Adds a new user
    if action == "add":
        form = forms.NewUserForm(request.form)
        if form.validate():
            if not database.User.query.filter_by(email=form.username.data).first():
                un = form.username.data
                pw = encrypt_password(form.password.data)

                # Creates User
                u = user_datastore.create_user(email=un, password=pw)

                if form.role.entries:
                    u.setRoles(form.role.entries)

                db.session.commit()
                return json.dumps({"status": "user added " + str(u.id)})
            else:
                return json.dumps({"status": "user exists"})
        else:
            return json.dumps({"status": "invalid input"})


# Controls non-specific users and roles
@app.route('/users', methods=["POST"])
@auth_token_required
@roles_accepted(*userRoles["/users"])
def displayAllUsers():
    result = str(User.query.all())
    return result


# Controls non-specific users and roles
@app.route('/users/<string:id_or_email>', methods=["POST"])
@auth_token_required
@roles_accepted(*userRoles["/users"])
def displayUser(id_or_email):
    user = user_datastore.get_user(id_or_email)
    if user:
        return json.dumps(user.display())
    else:
        return json.dumps({"status": "could not display user"})


# Controls users and roles
@app.route('/users/<string:id_or_email>/<string:action>', methods=["POST"])
@auth_token_required
@roles_accepted(*userRoles["/users"])
def userActions(action, id_or_email):
    user = user_datastore.get_user(id_or_email)
    if user:
        if action == "remove":
            if user != current_user:
                user_datastore.delete_user(user)
                db.session.commit()
                return json.dumps({"status": "user removed"})
            else:
                return json.dumps({"status": "user could not be removed"})

        elif action == "edit":
            form = forms.EditUserForm(request.form)
            if form.validate():
                if form.password:
                    verify_and_update_password(form.password.data, user)
                if form.role.entries:
                    user.setRoles(form.role.entries)

            return json.dumps(user.display())

        elif action == "display":
            if user is not None:
                return json.dumps(user.display())
            else:
                return json.dumps({"status": "could not display user"})


# Controls the non-specific app device configuration
@app.route('/configuration/<string:app>/devices', methods=["POST"])
@auth_token_required
@roles_accepted(*userRoles["/configuration"])
def listDevices(app):
    query = running_context.Device.query.all()
    output = []
    if query:
        for device in query:
            for app_elem in device.apps:
                if app_elem.app == app:
                    output.append(device.as_json())
    return json.dumps(output)


# Controls the non-specific app device configuration
@app.route('/configuration/<string:app>/devices/<string:action>', methods=["POST"])
@auth_token_required
@roles_accepted(*userRoles["/configuration"])
def configDevicesConfig(app, action):
    if action == "add":
        form = forms.AddNewDeviceForm(request.form)
        if form.validate():
            if len(running_context.Device.query.filter_by(name=form.name.data).all()) > 0:
                return json.dumps({"status": "device could not be added"})

            running_context.Device.add_device(name=form.name.data, username=form.username.data,
                                              password=form.pw.data, ip=form.ipaddr.data, port=form.port.data,
                                              app_server=app,
                                              extraFields=form.extraFields.data)
            return json.dumps({"status": "device successfully added"})
        return json.dumps({"status": "device could not be added"})
    if action == "all":
        query = running_context.App.query.filter_by(name=app).first()
        output = []
        if query:
            for device in query.devices:
                output.append(device.as_json())

            return json.dumps(output)
    return json.dumps({"status": "could not display all devices"})


# Controls the specific app device configuration
@app.route('/configuration/<string:app>/devices/<string:device>/<string:action>', methods=["POST"])
@auth_token_required
@roles_accepted(*userRoles["/configuration"])
def configDevicesConfigId(app, device, action):
    if action == "display":
        dev = running_context.Device.query.filter_by(name=device).first()
        if dev is not None:
            return json.dumps(dev.as_json())
        return json.dumps({"status": "could not display device"})

    elif action == "remove":
        dev = running_context.Device.query.filter_by(name=device).first()
        if dev is not None:
            dev.delete()
            db.session.commit()
            return json.dumps({"status": "removed device"})
        return json.dumps({"status": "could not remove device"})

    elif action == "edit":
        form = forms.EditDeviceForm(request.form)
        dev = running_context.Device.query.filter_by(name=device).first()
        if form.validate() and dev is not None:
            # Ensures new name is unique
            # if len(devClass.query.filter_by(name=str(device)).all()) > 0:
            #     return json.dumps({"status": "device could not be edited"})

            dev.editDevice(form)

            db.session.commit()
            return json.dumps({"status": "device successfully edited"})
        return json.dumps({"status": "device could not be edited"})


# Start Flask
def start(config_type=None):
    global db, env

    if core.config.config.https.lower() == "true":
        # Sets up HTTPS
        if core.config.config.tls_version == "1.2":
            context = ssl.SSLContext(ssl.PROTOCOL_TLSv1_2)
        elif core.config.config.tls_version == "1.1":
            context = ssl.SSLContext(ssl.PROTOCOL_TLSv1_1)
        else:
            context = ssl.SSLContext(ssl.PROTOCOL_TLSv1_2)

        # Provide user with informative error message
        displayIfFileNotFound(core.config.paths.certificate_path)
        displayIfFileNotFound(core.config.paths.private_key_path)

        context.load_cert_chain(core.config.paths.certificate_path, core.config.paths.private_key_path)
        app.run(debug=core.config.config.debug, ssl_context=context,
                host=core.config.config.host, port=int(core.config.config.port), threaded=True)
    else:
        app.run(debug=core.config.config.debug, host=core.config.config.host,
                port=int(core.config.config.port), threaded=True)


def displayIfFileNotFound(filepath):
    if not os.path.isfile(filepath):
        print("File not found: " + filepath)<|MERGE_RESOLUTION|>--- conflicted
+++ resolved
@@ -35,12 +35,6 @@
 userRoles = database.userRoles
 database.initialize_userRoles(urls)
 db = database.db
-
-<<<<<<< HEAD
-# devClass = appDevice.Device()
-
-=======
->>>>>>> 95c63d08
 
 # Creates Test Data
 @app.before_first_request
