import importlib
import json
import logging
import os
import pkgutil
import sys

from six import string_types

import core.config.config
import core.config.paths

try:
    from importlib import reload as reload_module
except ImportError:
    from imp import reload as reload_module

__new_inspection = False
if sys.version_info.major >= 3 and sys.version_info.minor >= 3:
    from inspect import signature as getsignature

    __new_inspection = True
else:
    from inspect import getargspec as getsignature


logger = logging.getLogger(__name__)


def import_py_file(module_name, path_to_file):
    """Dynamically imports a python module.
    
    Args:
        module_name (str): The name of the module to be imported.
        path_to_file (str): The path to the module to be imported.
        
    Returns:
        The module object that was imported.
    """
    if sys.version_info[0] == 2:
        from imp import load_source
        import exceptions, warnings
        with warnings.catch_warnings(record=True) as w:
            imported = load_source(module_name, os.path.abspath(path_to_file))
            if w:
                mod_name = module_name.replace('.main','')
                if not (type(w[-1].category) == type(exceptions.RuntimeWarning) or
                        'Parent module \'apps.'+mod_name+'\' not found while handling absolute import' in w[-1].message):
                    print(w[-1].message)
    else:
        from importlib import machinery
        loader = machinery.SourceFileLoader(module_name, os.path.abspath(path_to_file))
        imported = loader.load_module(module_name)
    return imported


def import_lib(directory, module_name):
    """Dynamically imports a Python library.
    
    Args:
        directory (str): The directory in which the library is located.
        module_name (str): The name of the library to be imported.
        
    Returns:
        The module object that was imported.
    """
    imported_module = None
    module_name = '.'.join(['core', directory, module_name])
    try:
        imported_module = importlib.import_module(module_name)
    except ImportError:
        logger.error('Cannot import module {0}. Returning None'.format(module_name))
        pass
    finally:

        return imported_module


def construct_module_name_from_path(path):
    """Constructs the name of the module with the path name.
    
    Args:
        path (str): The path to the module.
        
    Returns:
         The name of the module with the path name.
    """
    path = path.lstrip('.{0}'.format(os.sep))
    path = path.replace('.', '')
    return '.'.join([x for x in path.split(os.sep) if x])


def import_app_main(app_name, path=None, reload=False):
    """Dynamically imports the main function of an App.
    
    Args:
        app_name (str): The name of the App from which to import the main function.
        path (str, optional): The path to the apps module. Defaults to core.config.paths.apps_path
        reload (bool, optional): Reload the module if already imported. Defaults to True
    Returns:
        The module object that was imported.
    """
    if path is None:
        path = core.config.paths.apps_path
    app_path = os.path.join(path, app_name, 'main.py')
    module_name = construct_module_name_from_path(app_path[:-3])
    try:
        module = sys.modules[module_name]
        if reload:
            reload_module(module)
        return module
    except KeyError:
        pass
    try:
        imported_module = import_py_file(module_name, app_path)
        sys.modules[module_name] = imported_module
        return imported_module
    except (ImportError, IOError, OSError, SyntaxError) as e:
        logger.error('Cannot load app main for app {0}. Error: {1}'.format(app_name, format_exception_message(e)))
        pass


def __list_valid_directories(path):
    try:
        return [f for f in os.listdir(path)
                if (os.path.isdir(os.path.join(path, f))
                    and not f.startswith('__'))]
    except (IOError, OSError) as e:
        logger.error('Cannot get valid directories inside {0}. Error: {1}'.format(path, format_exception_message(e)))
        return []


def list_apps(path=None):
    """Get a list of the apps.
    
    Args:
        path (str, optional): The path to the apps folder. Default is None.
        
    Returns:
        A list of the apps given the apps path or the apps_path in the configuration.
    """
    if path is None:
        path = core.config.paths.apps_path
    return __list_valid_directories(path)


def list_apps_with_interfaces(path=None):
    if path is None:
        path = core.config.paths.apps_path
    apps = list_apps(path)
    apps_with_interfaces = []
    for app in apps:
        app_path = os.path.join(path, app, 'interface', 'templates', 'index.html')
        if os.path.isfile(app_path):
            apps_with_interfaces.append(app)

    return apps_with_interfaces


def list_widgets(app, app_path=None):
    """Get a list of the widgets for a given app. 
    
    Args:
        app (str): The app under which the widgets are located.
        app_path (str, optional): The path to the widgets folder. Default is None.
        
    Returns:
        A list of the widgets given the apps path or the apps_path in the configuration.
    """
    if app_path is None:
        app_path = core.config.paths.apps_path
    return __list_valid_directories(os.path.join(app_path, app, 'widgets'))


def list_class_functions(class_name):
    """Get the functions for a python Class.
    
    Args:
        class_name (str): The name of the python Class from which to get the functions.
        
    Returns:
        The list of functions for a given python Class.
    """
    return [field for field in dir(class_name) if (not field.startswith('_')
                                                   and callable(getattr(class_name, field)))]


def locate_playbooks_in_directory(path=None):
    """Get a list of workflows in a specified directory or the workflows_path directory as specified in the configuration.
    
    Args:
        path (str, optional): The directory path from which to locate the workflows. Defaults to None.
        
    Returns:
        A list of workflow names from the specified path, or the directory specified in the configuration.
    """
    path = path if path is not None else core.config.paths.workflows_path
    if os.path.exists(path):
        return [workflow for workflow in os.listdir(path) if (os.path.isfile(os.path.join(path, workflow))
                                                              and workflow.endswith('.playbook'))]
    else:
        logger.warning('Could not locate any workflows in directory {0}. Directory does not exist'.format(path))
        return []


def get_workflow_names_from_file(filename):
    """Get a list of workflow names in a given file.
    
    Args:
        filename (str): The filename from which to locate the workflows.
        
    Returns:
        A list of workflow names from the specified file, if the file exists.
    """
    if os.path.isfile(filename):
        with open(filename, 'r') as playbook_file:
            playbook = playbook_file.read()
            playbook = json.loads(playbook)
            return [workflow['name'] for workflow in playbook['workflows']]
    return []


def combine_dicts(x, y):
    """Combines two dictionaries into one.
    
    Args:
        x (dict): One dictionary to be merged.
        y (dict): The other dictionary to be merged with x.
        
    Returns:
        The merged dictionary.
    """
    z = x.copy()
    z.update(y)
    return z


def import_submodules(package, recursive=False):
    """Imports the submodules from a given package.

    Args:
        package (str): The name of the package from which to import the submodules.
        recursive (bool, optional): A boolean to determine whether or not to recursively load the submodules.
            Defaults to False.

    Returns:
        A dictionary containing the imported module objects.
    """
    successful_base_import = True
    if isinstance(package, str):
        try:
            package = importlib.import_module(package)
        except ImportError:
            successful_base_import = False
            logger.warning('Could not import {}. Skipping'.format(package), exc_info=True)
    if successful_base_import:
        results = {}
        for loader, name, is_package in pkgutil.walk_packages(package.__path__):
            full_name = '{0}.{1}'.format(package.__name__, name)
            try:
                results[full_name] = importlib.import_module(full_name)
            except ImportError:
                logger.warning('Could not import {}. Skipping.'.format(full_name), exc_info=True)
            if recursive and is_package:
                results.update(import_submodules(full_name))
        return results
    return {}


def format_db_path(db_type, path):
    """
    Formats the path to the database

    Args:
        db_type (str): Type of database being used
        path (str): Path to the database

    Returns:
        (str): The path of the database formatted for SqlAlchemy
    """
    return '{0}://{1}'.format(db_type, path) if db_type != 'sqlite' else '{0}:///{1}'.format(db_type, path)


def get_app_action_api(app, action):
    """
    Gets the api for a given app and action

    Args:
        app (str): Name of the app
        action (str): Name of the action

    Returns:
        (tuple(str, dict)) The name of the function to execute and its parameters
    """
    try:
        app_api = core.config.config.app_apis[app]
    except KeyError:
        raise UnknownApp(app)
    else:
        try:
            action_api = app_api['actions'][action]
            run = action_api['run']
            return run, action_api.get('parameters', [])
        except KeyError:
            raise UnknownAppAction(app, action)


def get_app_device_api(app, device_type):
    try:
        app_api = core.config.config.app_apis[app]
    except KeyError:
        raise UnknownApp(app)
    else:
        try:
            return app_api['devices'][device_type]
        except KeyError:
            raise UnknownDevice(app, device_type)


def __split_api_params(api):
    data_param_name = api['data_in']
    run = api['run']
    args = []
    data_param = None
    for api_param in api['parameters']:
        if api_param['name'] == data_param_name:
            data_param = api_param
        else:
            args.append(api_param)
    if data_param is None:  # This should be validated by the schema, but just in case
        raise ValueError
    return run, args, data_param


def get_condition_api(app, condition):
    try:
        app_api = core.config.config.app_apis[app]
    except KeyError:
        raise UnknownApp(app)
    else:
        try:
            condition_api = app_api['conditions'][condition]
            return __split_api_params(condition_api)
        except KeyError:
            raise UnknownCondition(app, condition)


def get_transform_api(app, transform):
    try:
        app_api = core.config.config.app_apis[app]
    except KeyError:
        raise UnknownApp(app)
    else:
        try:
            condition_api = app_api['transforms'][transform]
            return __split_api_params(condition_api)
        except KeyError:
            raise UnknownTransform(app, transform)


class InvalidAppStructure(Exception):
    pass


class UnknownApp(Exception):
    def __init__(self, app):
        super(UnknownApp, self).__init__('Unknown app {0}'.format(app))
        self.app = app


class UnknownFunction(Exception):
    def __init__(self, app, function_name, function_type):
        self.message = 'Unknown {0} {1} for app {2}'.format(function_type, function_name, app)
        super(UnknownFunction, self).__init__(self.message)
        self.app = app
        self.function = function_name


class UnknownAppAction(Exception):
    def __init__(self, app, action_name):
        super(UnknownAppAction, self).__init__(app, action_name, 'action')


class UnknownDevice(Exception):
    def __init__(self, app, device_type):
        super(UnknownDevice, self).__init__('Unknown device {0} for device {1} '.format(app, device_type))
        self.app = app
        self.device_type = device_type


class InvalidArgument(Exception):
    def __init__(self, message):
        self.message = message
        super(InvalidArgument, self).__init__(self.message)


class UnknownCondition(UnknownFunction):
    def __init__(self, app, condition_name):
        super(UnknownCondition, self).__init__(app, condition_name, 'condition')


class UnknownTransform(Exception):
    def __init__(self, app, transform_name):
        super(UnknownTransform, self).__init__(app, transform_name, 'transform')


def __get_tagged_functions(module, tag, prefix):
    tagged = {}
    start_index = len(prefix)+1
    for attr_name in dir(module):
        attr = getattr(module, attr_name)
        if not attr_name.startswith('_') and callable(attr) and getattr(attr, tag, False):
            name = '{0}.{1}'.format(module.__name__, attr_name)[start_index:]
            tagged[name] = attr
    return tagged


<<<<<<< HEAD
def import_and_find_tags(package, tag, prefix=None, recursive=True):
    """Imports the submodules from a given package and finds functions tagged with given tag.

    Args:
        package (str): The name of the package from which to import the submodules.
        tag (str): The tag to look for
        recursive (bool, optional): A boolean to determine whether or not to recursively load the submodules.
            Defaults to False.

    Returns:
        A dictionary of the form {<function_name>: <function>}.
    """

    tagged = {}
    successful_base_import = True
    if isinstance(package, str):
        prefix = package if prefix is None else prefix
        try:
            package = importlib.import_module(package)
        except ImportError:
            successful_base_import = False
            logger.warning('Could not import {}. Skipping'.format(package), exc_info=True)
        tagged.update(__get_tagged_functions(package, tag, prefix))
    if successful_base_import:
        for loader, name, is_package in pkgutil.walk_packages(package.__path__):
            full_name = '{0}.{1}'.format(package.__name__, name)
            try:
                module = importlib.import_module(full_name)
            except ImportError:
                logger.warning('Could not import {}. Skipping'.format(package), exc_info=True)
            else:
                tagged.update(__get_tagged_functions(module, tag, prefix))
                if recursive and is_package:
                    tagged.update(import_and_find_tags(full_name, tag, prefix=prefix))
        return tagged


def import_all_conditions(package='core.conditions'):
    return import_and_find_tags(package, 'condition')


def import_all_transforms(package='core.transforms'):
    return import_and_find_tags(package, 'transform')
=======
def __get_step_from_reference(reference, accumulator, message_prefix):
    input_step_name = reference[1:]
    if input_step_name in accumulator:
        return accumulator[input_step_name]
    else:
        message = ('{0}: Referenced step {1} '
                   'has not been executed'.format(message_prefix, input_step_name))
        raise InvalidInput(message)


# TODO: Rewrite this using generators. Python doesn't play nice with recursion
def dereference_step_routing(input_, accumulator, message_prefix):
    if isinstance(input_, dict):
        return {input_name: dereference_step_routing(input_value, accumulator, message_prefix)
                for input_name, input_value in input_.items()}
    elif isinstance(input_, list):
        return [dereference_step_routing(element, accumulator, message_prefix) for element in input_]
    else:
        if isinstance(input_, string_types) and input_.startswith('@'):
            return __get_step_from_reference(input_, accumulator, message_prefix)
        else:
            return input_
>>>>>>> 41da4b19


def get_function_arg_names(func):
    if __new_inspection:
        return list(getsignature(func).parameters.keys())
    else:
        return getsignature(func).args


class InvalidApi(Exception):
    pass


def format_exception_message(exception):
    exception_message = str(exception)
    class_name = exception.__class__.__name__
    return '{0}: {1}'.format(class_name, exception_message) if exception_message else class_name<|MERGE_RESOLUTION|>--- conflicted
+++ resolved
@@ -404,87 +404,6 @@
         super(UnknownTransform, self).__init__(app, transform_name, 'transform')
 
 
-def __get_tagged_functions(module, tag, prefix):
-    tagged = {}
-    start_index = len(prefix)+1
-    for attr_name in dir(module):
-        attr = getattr(module, attr_name)
-        if not attr_name.startswith('_') and callable(attr) and getattr(attr, tag, False):
-            name = '{0}.{1}'.format(module.__name__, attr_name)[start_index:]
-            tagged[name] = attr
-    return tagged
-
-
-<<<<<<< HEAD
-def import_and_find_tags(package, tag, prefix=None, recursive=True):
-    """Imports the submodules from a given package and finds functions tagged with given tag.
-
-    Args:
-        package (str): The name of the package from which to import the submodules.
-        tag (str): The tag to look for
-        recursive (bool, optional): A boolean to determine whether or not to recursively load the submodules.
-            Defaults to False.
-
-    Returns:
-        A dictionary of the form {<function_name>: <function>}.
-    """
-
-    tagged = {}
-    successful_base_import = True
-    if isinstance(package, str):
-        prefix = package if prefix is None else prefix
-        try:
-            package = importlib.import_module(package)
-        except ImportError:
-            successful_base_import = False
-            logger.warning('Could not import {}. Skipping'.format(package), exc_info=True)
-        tagged.update(__get_tagged_functions(package, tag, prefix))
-    if successful_base_import:
-        for loader, name, is_package in pkgutil.walk_packages(package.__path__):
-            full_name = '{0}.{1}'.format(package.__name__, name)
-            try:
-                module = importlib.import_module(full_name)
-            except ImportError:
-                logger.warning('Could not import {}. Skipping'.format(package), exc_info=True)
-            else:
-                tagged.update(__get_tagged_functions(module, tag, prefix))
-                if recursive and is_package:
-                    tagged.update(import_and_find_tags(full_name, tag, prefix=prefix))
-        return tagged
-
-
-def import_all_conditions(package='core.conditions'):
-    return import_and_find_tags(package, 'condition')
-
-
-def import_all_transforms(package='core.transforms'):
-    return import_and_find_tags(package, 'transform')
-=======
-def __get_step_from_reference(reference, accumulator, message_prefix):
-    input_step_name = reference[1:]
-    if input_step_name in accumulator:
-        return accumulator[input_step_name]
-    else:
-        message = ('{0}: Referenced step {1} '
-                   'has not been executed'.format(message_prefix, input_step_name))
-        raise InvalidInput(message)
-
-
-# TODO: Rewrite this using generators. Python doesn't play nice with recursion
-def dereference_step_routing(input_, accumulator, message_prefix):
-    if isinstance(input_, dict):
-        return {input_name: dereference_step_routing(input_value, accumulator, message_prefix)
-                for input_name, input_value in input_.items()}
-    elif isinstance(input_, list):
-        return [dereference_step_routing(element, accumulator, message_prefix) for element in input_]
-    else:
-        if isinstance(input_, string_types) and input_.startswith('@'):
-            return __get_step_from_reference(input_, accumulator, message_prefix)
-        else:
-            return input_
->>>>>>> 41da4b19
-
-
 def get_function_arg_names(func):
     if __new_inspection:
         return list(getsignature(func).parameters.keys())
