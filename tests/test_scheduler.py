import unittest
from core.scheduler import *
from apscheduler.triggers.date import DateTrigger
from apscheduler.schedulers.base import STATE_STOPPED, STATE_RUNNING, STATE_PAUSED


class MockWorkflow(object):

    def __init__(self, uid, name=''):
        self.uid = uid
        self.name = name
        self.other = 'other'
        self.children = []

    def execute(self):
        pass

<<<<<<< HEAD
=======
    def read(self, reader=None):
        return {'name': self.name, 'uid': self.uid, 'other': self.other}

>>>>>>> b62ed3f9
    def as_json(self):
        return {'name': self.name, 'uid': self.uid, 'other': self.other}


def execute(playbook_name, workflow_name):
    pass


class TestScheduler(unittest.TestCase):

    def setUp(self):
        self.scheduler = Scheduler()
        self.trigger = DateTrigger(run_date='2050-12-31 23:59:59')
        self.trigger2 = DateTrigger(run_date='2050-12-31 23:59:59')

    def test_init(self):
        self.assertEqual(self.scheduler.uid, 'controller')

    def assertSchedulerHasJobs(self, expected_jobs):
        self.assertSetEqual({job.id for job in self.scheduler.scheduler.get_jobs()}, expected_jobs)

    def assertSchedulerStateIs(self, state):
        self.assertEqual(self.scheduler.scheduler.state, state)

    def add_tasks(self, task_id, workflow_ids, trigger):
        workflows = [(i, i+1, uid) for i, uid in enumerate(workflow_ids)]
        self.scheduler.schedule_workflows(task_id, execute, workflows, trigger)

    def add_task_set_one(self):
        task_id = 'task'
        workflow_ids = ['a', 'b', 'c']
        self.add_tasks(task_id, workflow_ids, self.trigger)
        return task_id, workflow_ids

    def add_task_set_two(self):
        task_id = 'task2'
        workflow_ids = ['d', 'e', 'f']
        self.add_tasks(task_id, workflow_ids, self.trigger2)
        return task_id, workflow_ids

    def test_schedule_workflows(self):
        task_id, workflow_ids = self.add_task_set_one()
        self.assertSchedulerHasJobs({construct_task_id(task_id, workflow_id) for workflow_id in workflow_ids})
        for job in self.scheduler.scheduler.get_jobs():
            self.assertEqual(job.trigger, self.trigger)

    def test_get_all_scheduled_workflows(self):
        task_id, workflow_ids = self.add_task_set_one()
        task_id2, workflow_ids2 = self.add_task_set_two()
        expected = {task_id: workflow_ids, task_id2: workflow_ids2}
        self.assertDictEqual(self.scheduler.get_all_scheduled_workflows(), expected)

    def test_get_all_scheduled_workflows_no_workflows(self):
        self.assertDictEqual(self.scheduler.get_all_scheduled_workflows(), {})

    def test_get_scheduled_workflows(self):
        task_id, workflow_ids = self.add_task_set_one()
        task_id2, workflow_ids2 = self.add_task_set_two()
        self.assertListEqual(self.scheduler.get_scheduled_workflows(task_id), workflow_ids)
        self.assertListEqual(self.scheduler.get_scheduled_workflows(task_id2), workflow_ids2)

    def test_get_scheduled_workflows_no_workflows_in_scheduler(self):
        self.assertListEqual(self.scheduler.get_scheduled_workflows('any'), [])

    def test_get_scheduled_workflows_no_matching_task_id(self):
        self.add_task_set_one()
        self.add_task_set_two()
        self.assertListEqual(self.scheduler.get_scheduled_workflows('invalid'), [])

    def test_update_workflows(self):
        task_id, _ = self.add_task_set_one()
        self.scheduler.update_workflows(task_id, self.trigger2)
        for job in self.scheduler.scheduler.get_jobs():
            self.assertEqual(job.trigger, self.trigger2)

    def test_update_workflows_no_matching_task_id(self):
        self.add_task_set_one()
        self.scheduler.update_workflows('invalid', self.trigger2)
        for job in self.scheduler.scheduler.get_jobs():
            self.assertEqual(job.trigger, self.trigger)

    def test_unschedule_workflows_all_for_task_id(self):
        task_id, workflow_ids = self.add_task_set_one()
        task_id2, workflow_ids2 = self.add_task_set_two()
        self.scheduler.unschedule_workflows(task_id, workflow_ids)
        self.assertDictEqual(self.scheduler.get_all_scheduled_workflows(), {task_id2: workflow_ids2})

    def test_unschedule_workflows_some_for_task_id(self):
        task_id, workflow_ids = self.add_task_set_one()
        ids_to_remove, remaining = workflow_ids[:2], workflow_ids[2:]
        task_id2, workflow_ids2 = self.add_task_set_two()
        self.scheduler.unschedule_workflows(task_id, ids_to_remove)
        self.assertDictEqual(self.scheduler.get_all_scheduled_workflows(),
                             {task_id: remaining, task_id2: workflow_ids2})

    def test_unschedule_workflows_some_for_task_id_with_invalid(self):
        task_id, workflow_ids = self.add_task_set_one()
        workflow_ids.extend(['junk1', 'junk2', 'junk3'])
        task_id2, workflow_ids2 = self.add_task_set_two()
        self.scheduler.unschedule_workflows(task_id, workflow_ids)
        self.assertDictEqual(self.scheduler.get_all_scheduled_workflows(), {task_id2: workflow_ids2})

    def test_start_from_stopped(self):
        self.assertEqual(self.scheduler.start(), STATE_RUNNING)
        self.assertSchedulerStateIs(STATE_RUNNING)

    def test_stop_from_stopped(self):
        self.scheduler.start()
        self.assertEqual(self.scheduler.stop(), STATE_STOPPED)
        self.assertSchedulerStateIs(STATE_STOPPED)

    def test_pause_from_stopped(self):
        self.scheduler.start()
        self.assertEqual(self.scheduler.pause(), STATE_PAUSED)
        self.assertSchedulerStateIs(STATE_PAUSED)

    def test_resume_from_stopped(self):
        self.scheduler.start()
        self.assertEqual(self.scheduler.resume(), "Scheduler is not in PAUSED state and cannot be resumed.")
        self.assertSchedulerStateIs(STATE_RUNNING)

    def test_start_from_running(self):
        self.scheduler.start()
        self.assertEqual(self.scheduler.start(), "Scheduler already running.")
        self.assertSchedulerStateIs(STATE_RUNNING)

    def test_stop_from_running(self):
        self.scheduler.start()
        self.assertEqual(self.scheduler.stop(), STATE_STOPPED)
        self.assertSchedulerStateIs(STATE_STOPPED)

    def test_pause_from_running(self):
        self.scheduler.start()
        self.assertEqual(self.scheduler.pause(), STATE_PAUSED)
        self.assertSchedulerStateIs(STATE_PAUSED)

    def test_resume_from_running(self):
        self.scheduler.start()
        self.assertEqual(self.scheduler.resume(), "Scheduler is not in PAUSED state and cannot be resumed.")
        self.assertSchedulerStateIs(STATE_RUNNING)

    def test_start_from_paused(self):
        self.scheduler.start()
        self.scheduler.pause()
        self.assertEqual(self.scheduler.start(), "Scheduler already running.")
        self.assertSchedulerStateIs(STATE_PAUSED)

    def test_stop_from_paused(self):
        self.scheduler.start()
        self.scheduler.pause()
        self.assertEqual(self.scheduler.stop(), STATE_STOPPED)
        self.assertSchedulerStateIs(STATE_STOPPED)

    def test_pause_from_paused(self):
        self.scheduler.start()
        self.scheduler.pause()
        self.assertEqual(self.scheduler.pause(), "Scheduler already paused.")
        self.assertSchedulerStateIs(STATE_PAUSED)

    def test_resume_from_paused(self):
        self.scheduler.start()
        self.scheduler.pause()
        self.assertEqual(self.scheduler.resume(), STATE_RUNNING)
        self.assertSchedulerStateIs(STATE_RUNNING)<|MERGE_RESOLUTION|>--- conflicted
+++ resolved
@@ -15,12 +15,9 @@
     def execute(self):
         pass
 
-<<<<<<< HEAD
-=======
     def read(self, reader=None):
         return {'name': self.name, 'uid': self.uid, 'other': self.other}
 
->>>>>>> b62ed3f9
     def as_json(self):
         return {'name': self.name, 'uid': self.uid, 'other': self.other}
 
