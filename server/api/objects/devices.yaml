CreateDevice:
  type: object
  required: [name, app]
  properties:
    name:
      description: Name of the device
      type: string
      minLength: 4
      maxLength: 25
      example: Server1
    username:
      description: Username for the device
      type: string
      maxLength: 50
      example: alligator9
<<<<<<< HEAD
    pw:
      description: Password for the device
      type: string
      example: password123
    ipaddr:
      description: IP address of the device
=======
    password:
      type: string
      example: password123
    ip:
>>>>>>> e4d5a458
      type: string
      example: 127.0.0.1
    port:
      description: Port of the device
      type: integer
      minimum: 1
      maximum: 65535
      example: 25
    app:
      type: string
      example: HelloWorld
    extra_fields:
      description: String representation of JSON to use as extra parameters
      type: object
      example: "{protocol: TCP, keep_alive: False, extraFieldThree: fieldThree}"
EditDevice:
  type: object
  required: [id]
  properties:
    id:
      type: integer
      example: 1234
    name:
      description: Name of the device
      type: string
      minLength: 4
      maxLength: 25
      example: Server1
    username:
      description: Username for the device
      type: string
      maxLength: 50
      example: alligator9
<<<<<<< HEAD
    pw:
      description: Password for the device
      type: string
      example: password123
    ipaddr:
      description: IP address of the device
=======
    password:
      type: string
      example: password123
    ip:
>>>>>>> e4d5a458
      type: string
      example: 127.0.0.1
    port:
      description: Port of the device
      type: integer
      minimum: 1
      maximum: 65535
      example: 25
    app:
      type: string
      example: HelloWorld
    extra_fields:
      description: String representation of JSON to use as extra parameters
      type: object
      example: "{protocol: TCP, keep_alive: False, extraFieldThree: fieldThree}"
OutputDevice:
  type: object
  properties:
    id:
      type: integer
      example: 1234
    name:
      type: string
      example: Server1
    username:
      type: string
      example: alligator9
    ip:
      type: string
      example: 127.0.0.1
    port:
      type: integer
      example: 25
    app:
      type: string
      example: HelloWorld
    extra_fields:
      type: object
      example: "{protocol: TCP, keep_alive: False, extraFieldThree: fieldThree}"<|MERGE_RESOLUTION|>--- conflicted
+++ resolved
@@ -13,19 +13,12 @@
       type: string
       maxLength: 50
       example: alligator9
-<<<<<<< HEAD
-    pw:
+    password:
       description: Password for the device
       type: string
       example: password123
-    ipaddr:
+    ip:
       description: IP address of the device
-=======
-    password:
-      type: string
-      example: password123
-    ip:
->>>>>>> e4d5a458
       type: string
       example: 127.0.0.1
     port:
@@ -59,19 +52,12 @@
       type: string
       maxLength: 50
       example: alligator9
-<<<<<<< HEAD
-    pw:
+    password:
       description: Password for the device
       type: string
       example: password123
-    ipaddr:
+    ip:
       description: IP address of the device
-=======
-    password:
-      type: string
-      example: password123
-    ip:
->>>>>>> e4d5a458
       type: string
       example: 127.0.0.1
     port:
