<html>
    <head>
        <link href="https://fonts.googleapis.com/css?family=Lato" rel="stylesheet">
        <link rel="stylesheet" href="{{ url_for('static', filename='jqueryui.css') }}" />
        <link rel="stylesheet" href="{{ url_for('static', filename='bootstrap/css/bootstrap.min.css' ) }}">
        <style>
            #main {
                padding: 10px 15px;
            }

            .selectColumn{
                border:solid;
                height:800px;
            }
            #triggerList{
                width:90%;
                background-color: #F0F8FF;
                border: none;
                margin-left:10px;
            }
            /*#deviceList{
                background-color: #F0F8FF;
                border: none;
                margin-left:10px;
            }*/

            h1 {
                font-family: 'Lato', sans-serif;
                font-weight: bold;
                font-size: 30px;
                color: #255876;
            }
            h3 {
              font-family: 'Lato', sans-serif;
              font-weight: bold;
              /*font-size: 20px;*/
            }
            /*input {
              background-color: #F0F8FF;
              border: none;
            }
            input#submit {
              background-color: #45AA3B;
              color: #fff;
            }
            button#addNewDevice {
              background-color: #367fa9;
              color: #fff;
              border: none;
            }
            button#removeDevice {
              background-color: #102632;
              color: #fff;
              border: none;
            }*/
            button {
              display: block;
              margin-top: 10px;
              margin-left:10px;
            }
            .selectColumn {
              border: none;
            }
            .col-xs-2 {
              width: 30%;
            }

        </style>
    </head>
    <body>
        <div id="header">
            <h1> Triggers </h1>
        </div>
        <div class="content" id="main">
            <div class="row">
                <div id="triggerSelect" class="col-md-4">
                    <h3>Triggers</h3>
                    <select id="triggerList" size="10" multiple></select>
                    <div>
                        <button class="btn btn-danger remove">Delete Trigger</button>
                        <button id="editTrigger" class="btn btn-primary">Edit Trigger</button>
                    </div>
                    <h3>Selected Trigger Info</h3>
                    <h4>Playbook</h4>
                    <div class="list-group playbook"></div>
                    <h4>Workflow</h4>
                    <div class="list-group workflow"></div>
                    <h4>Conditional</h4>
                    <div class="list-group conditional"></div>
                </div>
                <div id="parameterSelect" class="col-md-8">
                    <form id="triggerForm" class="hidden">
                        {% from "pages/_formhelpers.html" import render_field, render_multi_field %}
                        {{ render_field(form.name) }}
                        {{ render_field(form.playbook) }}
                        {{ render_field(form.workflow) }}
                        {{ render_field(form.conditional) }}
                    </form>
                    <div id="conditionalParameters"></div>
                    <button id="addTrigger" class="btn btn-primary">Add Trigger</button>
                    <button id="editformSubmit" class="btn btn-primary">Submit Edits</button>
                </div>
            </div>
        </div>
        <script src="{{ url_for('static', filename='plugins/jQuery/jquery-2.2.3.min.js') }}"></script>
        <script src="{{ url_for('static', filename='bootstrap/js/bootstrap.min.js') }}"></script>
        <script src="{{ url_for('static', filename='plugins/jQueryUI/jquery-ui.js' ) }}"></script>
        <script src="{{ url_for('static', filename='plugins/jsoneditor/jsoneditor.min.js') }}"></script>
<<<<<<< HEAD
=======
        <script src="{{ url_for('static', filename='plugins/notifyjs/notify.min.js') }}"></script>
>>>>>>> d5034cfd
        <script type="app/javascript">
            var triggers = {{triggers|safe}};
        </script>
        <script src="{{ url_for('static', filename='pages/triggers/main.js' ) }}"> </script>
    </body>
</html>



<|MERGE_RESOLUTION|>--- conflicted
+++ resolved
@@ -106,10 +106,7 @@
         <script src="{{ url_for('static', filename='bootstrap/js/bootstrap.min.js') }}"></script>
         <script src="{{ url_for('static', filename='plugins/jQueryUI/jquery-ui.js' ) }}"></script>
         <script src="{{ url_for('static', filename='plugins/jsoneditor/jsoneditor.min.js') }}"></script>
-<<<<<<< HEAD
-=======
         <script src="{{ url_for('static', filename='plugins/notifyjs/notify.min.js') }}"></script>
->>>>>>> d5034cfd
         <script type="app/javascript">
             var triggers = {{triggers|safe}};
         </script>
