--- conflicted
+++ resolved
@@ -3,19 +3,14 @@
 from jinja2 import Environment, FileSystemLoader
 from core import helpers
 from core.config import paths
-<<<<<<< HEAD
 import core.config.config
-=======
 import connexion
 from gevent import monkey
 from flask_security.utils import encrypt_password
-from flask import Blueprint, g
+
 monkey.patch_all()
 
 logger = logging.getLogger(__name__)
-
-
-#app_page = Blueprint('appPage', 'apps', template_folder=os.path.abspath('apps'), static_folder='static')
 
 
 def read_and_indent(filename, indent):
@@ -48,14 +43,12 @@
     connexion_app = connexion.App(__name__, specification_dir='swagger/', server='gevent')
     _app = connexion_app.app
     compose_yamls()
-    #app.json_encoder = JSONEncoder
     _app.jinja_loader = FileSystemLoader(['server/templates'])
->>>>>>> 5d191b64
 
     _app.config.update(
             # CHANGE SECRET KEY AND SECURITY PASSWORD SALT!!!
             SECRET_KEY = "SHORTSTOPKEYTEST",
-            SQLALCHEMY_DATABASE_URI = 'sqlite:///' + os.path.abspath(paths.db_path),
+            SQLALCHEMY_DATABASE_URI='{0}:///{1}'.format(core.config.config.walkoff_db_type, os.path.abspath(paths.db_path)),
             SECURITY_PASSWORD_HASH = 'pbkdf2_sha512',
             SECURITY_TRACKABLE = False,
             SECURITY_PASSWORD_SALT = 'something_super_secret_change_in_production',
@@ -64,25 +57,11 @@
             STATIC_FOLDER=os.path.abspath('server/static')
         )
 
-<<<<<<< HEAD
-app.config.update(
-        # CHANGE SECRET KEY AND SECURITY PASSWORD SALT!!!
-        SECRET_KEY = "SHORTSTOPKEYTEST",
-        SQLALCHEMY_DATABASE_URI = '{0}:///{1}'.format(core.config.config.walkoff_db_type, os.path.abspath(paths.db_path)),
-        SECURITY_PASSWORD_HASH = 'pbkdf2_sha512',
-        SECURITY_TRACKABLE = False,
-        SECURITY_PASSWORD_SALT = 'something_super_secret_change_in_production',
-        SECURITY_POST_LOGIN_VIEW = '/',
-        WTF_CSRF_ENABLED = False
-    )
-=======
     _app.config["SECURITY_LOGIN_USER_TEMPLATE"] = "login_user.html"
     _app.config['SQLALCHEMY_TRACK_MODIFICATIONS'] = False
 
     connexion_app.add_api('composed_api.yaml')
-    #_app.register_blueprint(app_page, url_prefix='/apps/<app>')
     return _app
->>>>>>> 5d191b64
 
 # Template Loader
 env = Environment(loader=FileSystemLoader("apps"))
@@ -116,10 +95,4 @@
 
     running_context.CaseSubscription.sync_to_subscriptions()
 
-    app.logger.handlers = logging.getLogger('server').handlers
-
-
-#@app_page.url_value_preprocessor
-#def static_request_handler(endpoint, values):
-#    g.app = values.pop('app', None)
-#    app_page.static_folder = os.path.abspath(os.path.join('apps', g.app, 'interface', 'static'))+    app.logger.handlers = logging.getLogger('server').handlers