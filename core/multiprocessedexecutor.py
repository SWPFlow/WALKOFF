--- conflicted
+++ resolved
@@ -190,11 +190,7 @@
         """
         if (execution_uid in self.workflow_status
                 and self.workflow_status[execution_uid] == WORKFLOW_RUNNING):
-<<<<<<< HEAD
-            self.manager.pause_workflow(execution_uid, workflow.name)
-=======
-            self.load_balancer.pause_workflow(execution_uid)
->>>>>>> 79bafa7e
+            self.manager.pause_workflow(execution_uid)
             self.workflow_status[execution_uid] = WORKFLOW_PAUSED
 
     def resume_workflow(self, workflow_execution_uid):
@@ -207,35 +203,23 @@
         Returns:
             True if successful, false otherwise.
         """
-<<<<<<< HEAD
-        if workflow:
-            if (workflow_execution_uid in self.workflow_status
-                    and self.workflow_status[workflow_execution_uid] == WORKFLOW_PAUSED):
-                self.manager.resume_workflow(workflow_execution_uid, workflow.name)
-                self.workflow_status[workflow_execution_uid] = WORKFLOW_RUNNING
-                return True
-            else:
-                logger.warning('Cannot resume workflow {0}. Invalid key'.format(workflow.name))
-                return False
-
-    def get_waiting_workflows(self):
-        return [uid for uid, status in self.workflow_status.items() if status == WORKFLOW_AWAITING_DATA]
-
-    def send_data_to_trigger(self, data_in, workflow_uids, inputs={}):
-        self.manager.send_data_to_trigger(data_in, workflow_uids, inputs)
-=======
         if (workflow_execution_uid in self.workflow_status
                 and self.workflow_status[workflow_execution_uid] == WORKFLOW_PAUSED):
-            self.load_balancer.resume_workflow(workflow_execution_uid)
+            self.manager.resume_workflow(workflow_execution_uid)
             self.workflow_status[workflow_execution_uid] = WORKFLOW_RUNNING
             return True
         else:
             logger.warning('Cannot resume workflow {0}. Invalid key'.format(workflow_execution_uid))
             return False
 
+    def get_waiting_workflows(self):
+        return [uid for uid, status in self.workflow_status.items() if status == WORKFLOW_AWAITING_DATA]
+
     def get_workflow_status(self, workflow_execution_uid):
         try:
             return self.workflow_status[workflow_execution_uid]
         except KeyError:
             return 0
->>>>>>> 79bafa7e
+
+    def send_data_to_trigger(self, data_in, workflow_uids, inputs={}):
+        self.manager.send_data_to_trigger(data_in, workflow_uids, inputs)