import { Component, ViewEncapsulation, ViewChild, ElementRef } from '@angular/core';
// import * as _ from 'lodash';
import { Observable } from 'rxjs';
import { ToastyService, ToastyConfig } from 'ng2-toasty';
import { UUID } from 'angular2-uuid';

import { PlaybookService } from './playbook.service';
import { AuthService } from '../auth/auth.service';

import { AppApi } from '../models/api/appApi';
import { ActionApi } from '../models/api/actionApi';
import { ParameterApi } from '../models/api/parameterApi';
import { ConditionApi } from '../models/api/conditionApi';
import { TransformApi } from '../models/api/transformApi';
import { DeviceApi } from '../models/api/deviceApi';
import { ReturnApi } from '../models/api/returnApi';
import { Playbook } from '../models/playbook/playbook';
import { Workflow } from '../models/playbook/workflow';
import { Action } from '../models/playbook/action';
import { Branch } from '../models/playbook/branch';
import { GraphPosition } from '../models/playbook/graphPosition';
import { Device } from '../models/device';
import { Argument } from '../models/playbook/argument';
import { WorkflowResult } from '../models/playbook/workflowResult';

@Component({
	selector: 'playbook-component',
	templateUrl: 'client/playbook/playbook.html',
	styleUrls: [
		'client/playbook/playbook.css',
	],
	encapsulation: ViewEncapsulation.None,
	providers: [PlaybookService, AuthService],
})
export class PlaybookComponent {
	@ViewChild('cyRef') cyRef: ElementRef;

	devices: Device[] = [];
	relevantDevices: Device[] = [];

	currentPlaybook: string;
	currentWorkflow: string;
	loadedWorkflow: Workflow;
	playbooks: Playbook[] = [];
	cy: any;
	ur: any;
	appApis: AppApi[] = [];
	offset: GraphPosition = { x: -330, y: -170 };
	selectedAction: Action; // node being displayed in json editor
	selectedBranchParams: {
		branch: Branch;
		returnTypes: ReturnApi[];
		app: string;
		action: string;
	};
	cyJsonData: string;
	workflowResults: WorkflowResult[] = [];

	// Simple bootstrap modal params
	modalParams: {
		title: string,
		submitText: string,
		shouldShowPlaybook?: boolean,
		shouldShowExistingPlaybooks?: boolean,
		selectedPlaybook?: string,
		newPlaybook?: string,
		shouldShowWorkflow?: boolean,
		newWorkflow?: string,
		submit: () => any,
	} = {
		title: '',
		submitText: '',
		shouldShowPlaybook: false,
		shouldShowExistingPlaybooks: false,
		selectedPlaybook: '',
		newPlaybook: '',
		shouldShowWorkflow: false,
		newWorkflow: '',
		submit: (() => null) as () => any,
	};

	constructor(
		private playbookService: PlaybookService, private authService: AuthService,
		private toastyService: ToastyService, private toastyConfig: ToastyConfig) {
		this.toastyConfig.theme = 'bootstrap';

		this.playbookService.getDevices().then(devices => this.devices = devices);
		this.playbookService.getApis().then(appApis => this.appApis = appApis.sort((a, b) => a.name > b.name ? 1 : -1));
		this.getWorkflowResultsSSE();
		this.getPlaybooksWithWorkflows();
		this._addCytoscapeEventBindings();
	}

	///------------------------------------------------------------------------------------------------------
	/// Playbook CRUD etc functions
	///------------------------------------------------------------------------------------------------------
	/**
	 * Sets up the EventStream for receiving stream actions from the server.
	 * Will currently return ALL stream actions and not just the ones manually executed.
	 */
	getWorkflowResultsSSE(): void {
		this.authService.getAccessTokenRefreshed()
			.then(authToken => {
<<<<<<< HEAD
				const eventSource = new (window as any).EventSource('workflowresults/stream-steps?access_token=' + authToken);
=======
				const observable = Observable.create((observer: any) => {
					const eventSource = new (window as any).EventSource('workflowresults/stream-actions?access_token=' + authToken);
					eventSource.onmessage = (x: object) => observer.next(x);
					eventSource.onerror = (x: Error) => observer.error(x);
>>>>>>> 7e648a55

				function eventHandler(message: any) {
					const workflowResult: WorkflowResult = JSON.parse(message.data);
					if (this.cy) {
						const matchingNode = this.cy.elements(`node[uid="${workflowResult.step_uid}"]`);

<<<<<<< HEAD
						if (workflowResult.type === 'SUCCESS') {
							matchingNode.addClass('good-highlighted');
						} else { matchingNode.addClass('bad-highlighted'); }
					}
=======
				observable.subscribe({
					next: (message: any) => {
						const workflowResult: WorkflowResult = JSON.parse(message.data);
						if (this.cy) {
							const matchingNode = this.cy.elements(`node[uid="${workflowResult.action_uid}"]`);
	
							if (workflowResult.type === 'SUCCESS') {
								matchingNode.addClass('good-highlighted');
							} else { matchingNode.addClass('bad-highlighted'); }
						}
>>>>>>> 7e648a55

					this.workflowResults.push(workflowResult);
					// Slice the array to induce change detection
					this.workflowResults = this.workflowResults.slice();
				}

				eventSource.addEventListener('step_success', eventHandler);
				eventSource.addEventListener('step_error', eventHandler);
				eventSource.addEventListener('error', (err: Error) => {
					this.toastyService.error(`Error retrieving workflow results: ${err.message}`);
					console.error(err);
				});

				// const observable = Observable.create((observer: any) => {
				// 	const eventSource = new (window as any).EventSource('workflowresults/stream-steps?access_token=' + authToken);
				// 	eventSource.onmessage = (x: object) => observer.next(x);
				// 	eventSource.onerror = (x: Error) => observer.error(x);

				// 	return () => {
				// 		eventSource.close();
				// 	};
				// });

				// observable.subscribe({
				// 	next: (message: any) => {
				// 		console.log(message);
				// 		const workflowResult: WorkflowResult = JSON.parse(message.data);
				// 		if (this.cy) {
				// 			const matchingNode = this.cy.elements(`node[uid="${workflowResult.step_uid}"]`);
	
				// 			if (workflowResult.type === 'SUCCESS') {
				// 				matchingNode.addClass('good-highlighted');
				// 			} else { matchingNode.addClass('bad-highlighted'); }
				// 		}

				// 		this.workflowResults.push(workflowResult);
				// 		// Slice the array to induce change detection
				// 		this.workflowResults = this.workflowResults.slice();
				// 	},
				// 	error: (err: Error) => {
				// 		this.toastyService.error(`Error retrieving workflow results: ${err.message}`);
				// 		console.error(err);
				// 	},
				// });
			});
	}

	/**
	 * Executes the loaded workflow as it exists on the server. Will not currently execute the workflow as it stands.
	 */
	executeWorkflow(): void {
		this.playbookService.executeWorkflow(this.currentPlaybook, this.currentWorkflow)
			.then(() => this.toastyService.success(`Starting execution of ${this.currentPlaybook} - ${this.currentWorkflow}.`))
			.catch(e => this.toastyService
				.error(`Error starting execution of ${this.currentPlaybook} - ${this.currentWorkflow}: ${e.message}`));
	}

	/**
	 * Loads a workflow from a given playbook / workflow name pair.
	 * Configures the cytoscape graph and binds cytoscape events.
	 * @param playbookName Playbook to load
	 * @param workflowName Workflow to load
	 */
	loadWorkflow(playbookName: string, workflowName: string): void {
		const self = this;

		this.playbookService.loadWorkflow(playbookName, workflowName)
			.then(workflow => {
				this.currentPlaybook = playbookName;
				this.currentWorkflow = workflowName;
				this.loadedWorkflow = workflow;

				// Convert our selection arrays to a string
				if (!this.loadedWorkflow.actions) { this.loadedWorkflow.actions = []; }
				this.loadedWorkflow.actions.forEach(s => {
					s.arguments.forEach(i => {
						if (i.selection && Array.isArray(i.selection)) {
							i.selection = (i.selection as Array<string | number>).join('.');
						}
					});
				});

				// Create the Cytoscape graph
				this.cy = cytoscape({
					container: document.getElementById('cy'),
					boxSelectionEnabled: false,
					autounselectify: false,
					wheelSensitivity: 0.1,
					layout: { name: 'preset' },
					style: [
						{
							selector: 'node',
							css: {
								'content': 'data(label)',
								'text-valign': 'center',
								'text-halign': 'center',
								'shape': 'roundrectangle',
								'background-color': '#bbb',
								'selection-box-color': 'red',
								'font-family': 'Segoe UI, Tahoma, Geneva, Verdana, sans-serif, sans-serif',
								'font-weight': 'lighter',
								'font-size': '15px',
								'width': '40',
								'height': '40',
							},
						},
						{
							selector: 'node[type="action"]',
							css: {
								'background-color': '#bbb',
							},
						},
						{
							selector: 'node[type="eventAction"]',
							css: {
								'shape': 'star',
								'background-color': '#edbd21',
							},
						},
						{
							selector: 'node[?isStartNode]',
							css: {
								'border-width': '2px',
								'border-color': '#991818',
							},
						},
						{
							selector: 'node:selected',
							css: {
								'background-color': '#77b0d0',
							},
						},
						{
							selector: '.good-highlighted',
							css: {
								'background-color': '#399645',
								'transition-property': 'background-color',
								'transition-duration': '0.5s',
							},
						},
						{
							selector: '.bad-highlighted',
							css: {
								'background-color': '#8e3530',
								'transition-property': 'background-color',
								'transition-duration': '0.5s',
							},
						},
						{
							selector: '$node > node',
							css: {
								'padding-top': '10px',
								'padding-left': '10px',
								'padding-bottom': '10px',
								'padding-right': '10px',
								'text-valign': 'top',
								'text-halign': 'center',
							},
						},
						{
							selector: 'edge',
							css: {
								'target-arrow-shape': 'triangle',
								'curve-style': 'bezier',
							},
						},
					],
				});

				// Enable various Cytoscape extensions
				// Undo/Redo extension
				this.ur = this.cy.undoRedo({});

				// Panzoom extension
				this.cy.panzoom({});

				// Extension for drawing edges
				this.cy.edgehandles({
					preview: false,
					toggleOffOnLeave: true,
					complete (sourceNode: any, targetNodes: any[], addedEntities: any[]) {
						if (!self.loadedWorkflow.branches) { self.loadedWorkflow.branches = []; }

						// The edge handles extension is not integrated into the undo/redo extension.
						// So in order that adding edges is contained in the undo stack,
						// remove the edge just added and add back in again using the undo/redo
						// extension. Also add info to edge which is displayed when user clicks on it.
						for (let i = 0; i < targetNodes.length; i++) {
							// Get the ID from the added node and use it; uses the same UUID method seemingluy
							const uid: string = addedEntities[i].data('id');
							const sourceUid: string = sourceNode.data('uid');
							const destinationUid = targetNodes[i].data('uid');

							addedEntities[i].data({
								uid,
								// We set temp because this actually triggers onEdgeRemove since we manually remove and re-add the edge later
								// There is logic in onEdgeRemove to bypass that logic if temp is true
								temp: true,
							});

							//If we attempt to draw an edge that already exists, please remove it and take no further action
							if (self.loadedWorkflow.branches
								.find(ns =>  ns.source_uid === sourceUid && ns.destination_uid === destinationUid)) {
								self.cy.remove(addedEntities);
								return;
							}

							// Add our branch to the actual loadedWorkflow model
							self.loadedWorkflow.branches.push({
								uid,
								source_uid: sourceUid,
								destination_uid: destinationUid,
								status: 'Success',
								priority: 1,
								conditions: [],
							});
						}

						self.cy.remove(addedEntities);

						// Get rid of our temp flag
						addedEntities.forEach(ae => ae.data('temp', false));

						// Re-add with the undo-redo extension.
						self.ur.do('add', addedEntities); // Added back in using undo/redo extension
					},
				});

				// Extension for copy and paste
				this.cy.clipboard();

				//Extension for grid and guidelines
				this.cy.gridGuide({
					snapToGridDuringDrag: true,
					zoomDash: true,
					panGrid: true,
					centerToEdgeAlignment: true,
					distributionGuidelines: true, // Distribution guidelines
					geometricGuideline: true, // Geometric guidelines
					// Guidelines
					guidelinesStackOrder: 4, // z-index of guidelines
					guidelinesTolerance: 2.00, // Tolerance distance for rendered positions of nodes' interaction.
					guidelinesStyle: { // Set ctx properties of line. Properties are here:
						strokeStyle: '#8b7d6b', // color of geometric guidelines
						geometricGuidelineRange: 400, // range of geometric guidelines
						range: 100, // max range of distribution guidelines
						minDistRange: 10, // min range for distribution guidelines
						distGuidelineOffset: 10, // shift amount of distribution guidelines
						horizontalDistColor: '#ff0000', // color of horizontal distribution alignment
						verticalDistColor: '#00ff00', // color of vertical distribution alignment
						initPosAlignmentColor: '#0000ff', // color of alignment to initial mouse location
						lineDash: [0, 0], // line style of geometric guidelines
						horizontalDistLine: [0, 0], // line style of horizontal distribution guidelines
						verticalDistLine: [0, 0], // line style of vertical distribution guidelines
						initPosAlignmentLine: [0, 0], // line style of alignment to initial mouse position
					},
				});

				// Load the data into the graph
				// If a node does not have a label field, set it to
				// the action. The label is what is displayed in the graph.
				const edges = workflow.branches.map(branch => {
					const edge: any = { group: 'edges' };
					edge.data = {
						id: branch.uid,
						uid: branch.uid,
						source: branch.source_uid,
						target: branch.destination_uid,
					};
					return edge;
				});
	
				const nodes = workflow.actions.map(action => {
					const node: any = { group: 'nodes', position: _.clone(action.position) };
					node.data = {
						id: action.uid,
						uid: action.uid,
						label: action.name, 
						isStartNode: action.uid === workflow.start,
					};
					self._setNodeDisplayProperties(node, action);
					return node;
				});

				this.cy.add(nodes.concat(edges));

				this.cy.fit(null, 50);

				this.setStartNode(workflow.start);

				// Configure handler when user clicks on node or edge
				this.cy.on('select', 'node', (e: any) => this.onNodeSelect(e, this));
				this.cy.on('select', 'edge', (e: any) => this.onEdgeSelect(e, this));
				this.cy.on('unselect', (e: any) => this.onUnselect(e, this));

				// Configure handlers when nodes/edges are added or removed
				this.cy.on('add', 'node', (e: any) => this.onNodeAdded(e, this));
				this.cy.on('remove', 'node', (e: any) => this.onNodeRemoved(e, this));
				this.cy.on('remove', 'edge', (e: any) => this.onEdgeRemove(e, this));

				this.cyJsonData = JSON.stringify(workflow, null, 2);

				this._closeWorkflowsModal();
			})
			.catch(e => this.toastyService.error(`Error loading workflow ${playbookName} - ${workflowName}: ${e.message}`));
	}

	/**
	 * Closes the active workflow and clears all relevant variables.
	 */
	closeWorkflow(): void {
		this.currentPlaybook = '';
		this.currentWorkflow = '';
		this.loadedWorkflow = null;
		this.selectedBranchParams = null;
		this.selectedAction = null;
	}

	/**
	 * Triggers the save action based on the editor option selected.
	 */
	save(): void {
		// if ($('.nav-tabs .active').text() === 'Graphical Editor') {
		// 	// If the graphical editor tab is active
		// 	this.saveWorkflow(this.cy.elements().jsons());
		// }
		// else {
		// 	// If the JSON tab is active
		// 	this.saveWorkflowJson(this.cyJsonData);
		// }
		this.saveWorkflow(this.cy.elements().jsons());
	}

	/**
	 * Saves the workflow loaded in the editor.
	 * Updates the graph positions from the cytoscape model and sanitizes data beforehand.
	 * @param cyData Nodes and edges from the cytoscape graph. Only really used to grab the new positions of nodes.
	 */
	saveWorkflow(cyData: any[]): void {
		if (!this.loadedWorkflow.start) {
			this.toastyService.warning('Workflow cannot be saved without a starting action.');
			return;
		}

		// Go through our workflow and update some parameters
		this.loadedWorkflow.actions.forEach(s => {
			// Set the new cytoscape positions on our loadedworkflow
			s.position = cyData.find(cyAction => cyAction.data.uid === s.uid).position;
			
			if (s.device_id === 0) { delete s.device_id; }

			// Properly sanitize arguments through the tree
			s.arguments.forEach(i => this._sanitizeArgumentForSave(i));

			s.triggers.forEach(t => {
				t.arguments.forEach(a => this._sanitizeArgumentForSave(a));

				t.transforms.forEach(tr => {
					tr.arguments.forEach(a => this._sanitizeArgumentForSave(a));
				});
			});
		});
		this.loadedWorkflow.branches.forEach(ns => {
			ns.conditions.forEach(c => {
				c.arguments.forEach(a => this._sanitizeArgumentForSave(a));

				c.transforms.forEach(tr => {
					tr.arguments.forEach(a => this._sanitizeArgumentForSave(a));
				});
			});
		});

		this.playbookService.saveWorkflow(this.currentPlaybook, this.currentWorkflow, this.loadedWorkflow)
			.then(() => this.toastyService
				.success(`Successfully saved workflow ${this.currentPlaybook} - ${this.currentWorkflow}.`))
			.catch(e => this.toastyService
				.error(`Error saving workflow ${this.currentPlaybook} - ${this.currentWorkflow}: ${e.message}`));
	}

	/**
	 * Saves a workflow from a JSON string instead of using the graphical editor.
	 * @param workflowJSONString The JSON string submitted by the user to be parsed as a workflow object.
	 */
	saveWorkflowJson(workflowJSONString: string): void {
		// let workflow = JSON.parse(this.cyJsonData);
		// // Save updated cytoscape data in JSON format
		// this.saveWorkflow(workflow);
	}

	/**
	 * Gets a list of all the loaded playbooks along with their workflows.
	 */
	getPlaybooksWithWorkflows(): void {
		this.playbookService.getPlaybooks()
			.then(playbooks => this.playbooks = playbooks);
	}

	/**
	 * Sanitizes an argument so we don't have bad data on save, such as a value when reference is specified.
	 * @param argument The argument to sanitize
	 */
	_sanitizeArgumentForSave(argument: Argument): void {
		if (argument.reference) { delete argument.value; }

		// Split our string argument selector into what the server expects
		if (argument.selection == null) {
			argument.selection = [];
		} else if (typeof(argument.selection) === 'string') {
			argument.selection = argument.selection.trim();
			argument.selection = argument.selection.split('.');

			if (argument.selection[0] === '') {
				argument.selection = [];
			} else {
				for (let i = 0; i < argument.selection.length; i++) {
					if (!isNaN(argument.selection[i] as number)) { argument.selection[i] = +argument.selection[i]; }
				}
			}
		}
	}

	///------------------------------------------------------------------------------------------------------
	/// Cytoscape functions
	///------------------------------------------------------------------------------------------------------

	/**
	 * This function displays a form next to the graph for editing a node when clicked upon
	 * @param e JS Event fired
	 * @param self Reference to this PlaybookComponent
	 */
	onNodeSelect(e: any, self: PlaybookComponent): void {
		self.selectedBranchParams = null;

		const data = e.target.data();

		// Unselect anything else we might have selected (via ctrl+click basically)
		self.cy.elements(`[uid!="${data.uid}"]`).unselect();

		self.selectedAction = self.loadedWorkflow.actions.find(s => s.uid === data.uid);

		if (!self.selectedAction) { return; }

		// Add data to the selectedAction if it does not exist
		if (!self.selectedAction.triggers) { self.selectedAction.triggers = []; }

		// TODO: maybe scope out relevant devices by action, but for now we're just only scoping out by app
		self.relevantDevices = self.devices.filter(d => d.app === self.selectedAction.app);
	}

	/**
	 * This function displays a form next to the graph for editing an edge when clicked upon.
	 * @param e JS Event fired
	 * @param self Reference to this PlaybookComponent
	 */
	onEdgeSelect(e: any, self: PlaybookComponent): void {
		self.selectedAction = null;
		self.selectedBranchParams = null;

		const uid = e.target.data('uid');

		// Unselect anything else we might have selected (via ctrl+click basically)
		self.cy.elements(`[uid!="${uid}"]`).unselect();

		const branch = self.loadedWorkflow.branches.find(ns => ns.uid === uid);
		const sourceAction = self.loadedWorkflow.actions.find(s => s.uid === branch.source_uid);

		self.selectedBranchParams = {
			branch,
			returnTypes: this._getAction(sourceAction.app, sourceAction.action).returns,
			app: sourceAction.app,
			action: sourceAction.action,
		};
	}

	/**
	 * This function unselects any selected nodes/edges and updates the label if necessary.
	 * @param e JS Event fired
	 * @param self Reference to this PlaybookComponent
	 */
	onUnselect(event: any, self: PlaybookComponent): void {
		// Update our labels if possible
		if (self.selectedAction) {
			this.cy.elements(`node[uid="${self.selectedAction.uid}"]`).data('label', self.selectedAction.name);
		}

		if (!self.cy.$(':selected').length) {
			self.selectedAction = null;
			self.selectedBranchParams = null;
		}
	}

	/**
	 * This function checks when an edge is removed and removes branches as appropriate.
	 * @param e JS Event fired
	 * @param self Reference to this PlaybookComponent
	 */
	onEdgeRemove(event: any, self: PlaybookComponent): void {
		const edgeData = event.target.data();
		// Do nothing if this is a temporary edge
		// (edgehandles do not have paramters, and we mark temp edges on edgehandle completion)
		if (!edgeData || edgeData.temp) { return; }

		const sourceUid = edgeData.source;
		const destinationUid = edgeData.target;

		// Filter out the one that matches
		this.loadedWorkflow.branches = this.loadedWorkflow.branches
			.filter(ns => !(ns.source_uid === sourceUid && ns.destination_uid === destinationUid));
	}

	/**
	 * This function checks when a node is added and sets start node if no other nodes exist.
	 * @param e JS Event fired
	 * @param self Reference to this PlaybookComponent
	 */
	onNodeAdded(event: any, self: PlaybookComponent): void {
		const node = event.target;

		// If the number of nodes in the graph is one, set the start node to it.
		if (node.isNode() && self.cy.nodes().size() === 1) { self.setStartNode(node.data('uid')); }
	}

	/**
	 * This function fires when a node is removed. If the node was the start node, it sets it to a new root node.
	 * It also removes the corresponding action from the workflow.
	 * @param e JS Event fired
	 * @param self Reference to this PlaybookComponent
	 */
	onNodeRemoved(event: any, self: PlaybookComponent): void {
		const node = event.target;
		const data = node.data();

		// If the start node was deleted, set it to one of the roots of the graph
		if (data && node.isNode() && self.loadedWorkflow.start === data.uid) { self.setStartNode(null); }
		if (self.selectedAction && self.selectedAction.uid === data.uid) { self.selectedAction = null; }

		// Delete the action from the workflow and delete any branches that reference this action
		this.loadedWorkflow.actions = this.loadedWorkflow.actions.filter(s => s.uid !== data.uid);
		this.loadedWorkflow.branches = this.loadedWorkflow.branches
			.filter(ns => !(ns.source_uid === data.uid || ns.destination_uid === data.uid));
	}

	/**
	 * This function fires when an action is dropped onto the graph and fires the insertNode function.
	 * @param e JS Event fired
	 */
	handleDropEvent(e: any): void {
		if (this.cy === null) { return; }

		const appName: string = e.dragData.appName;
		const actionApi: ActionApi = e.dragData.actionApi;

		// The following coordinates is where the user dropped relative to the
		// top-left of the graph
		const dropPosition: GraphPosition = {
			x: e.mouseEvent.layerX,
			y: e.mouseEvent.layerY,
		};

		this.insertNode(appName, actionApi.name, dropPosition, true);
	}

	/**
	 * This function is fired when an action on the left-hand list is double clicked.
	 * It drops a new node of that action in the center of the visible graph.
	 * @param appName App name the action resides under
	 * @param actionName Name of the action that was double clicked
	 */
	handleDoubleClickEvent(appName: string, actionName: string): void {
		if (this.cy === null) { return; }

		const extent = this.cy.extent();

		function avg(a: number, b: number) { return (a + b) / 2; }

		const centerGraphPosition = { x: avg(extent.x1, extent.x2), y: avg(extent.y1, extent.y2) };
		this.insertNode(appName, actionName, centerGraphPosition, false);
	}

	/**
	 * Inserts node into the graph and adds a corresponding action to the loadedworkflow.
	 * @param appName App name the action resides under
	 * @param actionName Name of the action to add
	 * @param location Graph Position, where to create the node
	 * @param shouldUseRenderedPosition Whether or not to use rendered or "real" graph position
	 */
	insertNode(appName: string, actionName: string, location: GraphPosition, shouldUseRenderedPosition: boolean): void {
		// Grab a new uid for both the ID of the node and the ID of the action in the workflow
		// TODO: other aspects of the playbook editor use the uids generated in cytoscape
		// Should we change this logic to do a similar thing?
		const uid = UUID.UUID();

		const inputs: Argument[] = [];
		const parameters = this._getAction(appName, actionName).parameters;

		if (parameters && parameters.length) {
			this._getAction(appName, actionName).parameters.forEach((input) => {
				inputs.push({
					name: input.name,
					value: input.schema.default != null ? input.schema.default : null,
					reference: '',
					selection: '',
				});
			});
		}

		let actionToBeAdded: Action;
		let numExistingActions = 0;
		this.loadedWorkflow.actions.forEach(s => s.action === actionName ? numExistingActions++ : null);
		// Set our name to be something like "action 2" if "action" already exists
		const uniqueActionName = numExistingActions ? `${actionName} ${numExistingActions + 1}` : actionName;

		if (appName && actionName) { actionToBeAdded = new Action(); }
		actionToBeAdded.uid = uid;
		actionToBeAdded.name = uniqueActionName;
		actionToBeAdded.app = appName;
		actionToBeAdded.action = actionName;
		actionToBeAdded.arguments = inputs;

		this.loadedWorkflow.actions.push(actionToBeAdded);

		// Add the node with the uid just found to the graph in the location dropped
		// into by the mouse.
		const nodeToBeAdded = {
			group: 'nodes',
			data: {
				id: uid,
				uid,
				label: actionName,
			},
			renderedPosition: null as GraphPosition,
			position: null as GraphPosition,
		};

		this._setNodeDisplayProperties(nodeToBeAdded, actionToBeAdded);

		if (shouldUseRenderedPosition) {
			nodeToBeAdded.renderedPosition = location;
		} else { nodeToBeAdded.position = location; }

		this.ur.do('add', nodeToBeAdded);
	}

	// TODO: update this to properly "cut" actions from the loadedWorkflow.
	/**
	 * Cytoscape cut method.
	 */
	// cut(): void {
	// 	const selecteds = this.cy.$(':selected');
	// 	if (selecteds.length > 0) {
	// 		this.cy.clipboard().copy(selecteds);
	// 		this.ur.do('remove', selecteds);
	// 	}
	// }

	/**
	 * Cytoscape copy method.
	 */
	copy(): void {
		this.cy.clipboard().copy(this.cy.$(':selected'));
	}

	// TODO: update this to properly get new UIDs for pasted actions...
	/**
	 * Cytoscape paste method.
	 */
	paste(): void {
		const newNodes = this.ur.do('paste');

		newNodes.forEach((n: any) => {
			// Get a copy of the action we just copied
			const pastedAction: Action = _.clone(this.loadedWorkflow.actions.find(s => s.uid === n.data('uid')));

			// Note: we just grab the new uid from the pasted object.
			// Looks like the clipboard plugin uses the same sort of UUIDs we use...
			const uid = n.data('id');

			pastedAction.uid = uid;

			n.data({
				uid,
				isStartNode: false,
			});

			this.loadedWorkflow.actions.push(pastedAction);
		});
	}

	/**
	 * Sets display properties for a given node based on the information on the related Action.
	 * @param actionNode Cytoscape node to update.
	 * @param action Action relating to the cytoscape node to update.
	 */
	_setNodeDisplayProperties(actionNode: any, action: Action): void {
		//add a type field to handle node styling
		if (this._getAction(action.app, action.action).event) {
			actionNode.type = 'eventAction';
		} else { actionNode.type = 'action'; }
	}

	/**
	 * Clears the red/green highlighting in the cytoscape graph.
	 */
	clearExecutionHighlighting(): void {
		this.cy.elements().removeClass('good-highlighted bad-highlighted');
	}

	/**
	 * Sets the start action / node to be the one matching the UID specified. Not specifying a UID just grabs the first root.
	 * @param start UID of the new start node (optional)
	 */
	setStartNode(start: string): void {
		// If no start was given set it to one of the root nodes
		if (start) {
			this.loadedWorkflow.start = start;
		} else {
			const roots = this.cy.nodes().roots();
			if (roots.size() > 0) {
				this.loadedWorkflow.start = roots[0].data('uid');
			}
		}

		// Clear start node highlighting of the previous start node(s)
		this.cy.elements('node[?isStartNode]').data('isStartNode', false);
		// Apply start node highlighting to the new start node.
		this.cy.elements(`node[uid="${start}"]`).data('isStartNode', true);
	}

	/**
	 * Removes all selected nodes and edges.
	 */
	removeSelectedNodes(): void {
		const selecteds = this.cy.$(':selected');
		if (selecteds.length > 0) { this.ur.do('remove', selecteds); }
	}

	/**
	 * Adds keyboard event bindings for cut/copy/paste/etc.
	 */
	_addCytoscapeEventBindings(): void {
		const self = this;

		// Handle keyboard presses on graph
		document.addEventListener('keydown', function (e) {
			if (self.cy === null) { return; }

			if (e.which === 46) { // Delete
				self.removeSelectedNodes();
			} else if (e.ctrlKey) {
				//TODO: re-enable undo/redo once we restructure how branches / edges are stored
				// if (e.which === 90) // 'Ctrl+Z', Undo
				//     ur.undo();
				// else if (e.which === 89) // 'Ctrl+Y', Redo
				//     ur.redo();
				if (e.which === 67) {
					// Ctrl + C, Copy
					self.copy();
				} else if (e.which === 86) {
					// Ctrl + V, Paste
					self.paste();
				}
				// else if (e.which === 88) {
				// 	// Ctrl + X, Cut
				// 	self.cut();
				// }
				// else if (e.which == 65) { // 'Ctrl+A', Select All
				//     cy.elements().select();
				//     e.preventDefault();
				// }
			}
		});
	}

	///------------------------------------------------------------------------------------------------------
	/// Simple bootstrap modal stuff
	///------------------------------------------------------------------------------------------------------
	/**
	 * Opens a modal to rename a given playbook and performs the rename action on submit.
	 * @param playbook Name of the playbook to rename
	 */
	renamePlaybookModal(playbook: string): void {
		this._closeWorkflowsModal();

		this.modalParams = {
			title: 'Rename Existing Playbook',
			submitText: 'Rename Playbook',
			shouldShowPlaybook: true,
			submit: () => {
				this.playbookService.renamePlaybook(playbook, this.modalParams.newPlaybook)
					.then(() => {
						this.playbooks.find(pb => pb.name === playbook).name = this.modalParams.newPlaybook;
						this.toastyService.success(`Successfully renamed playbook "${this.modalParams.newPlaybook}".`);
						this._closeModal();
					})
					.catch(e => this.toastyService.error(`Error renaming playbook "${this.modalParams.newPlaybook}": ${e.message}`));
			},
		};

		this._openModal();
	}

	/**
	 * Opens a modal to copy a given playbook and performs the copy action on submit.
	 * @param playbook Name of the playbook to copy
	 */
	duplicatePlaybookModal(playbook: string): void {
		this._closeWorkflowsModal();

		this.modalParams = {
			title: 'Duplicate Existing Playbook',
			submitText: 'Duplicate Playbook',
			shouldShowPlaybook: true,
			submit: () => {
				this.playbookService.duplicatePlaybook(playbook, this.modalParams.newPlaybook)
					.then(() => {
						const duplicatedPb: Playbook = _.cloneDeep(this.playbooks.find(pb => pb.name === playbook));
						duplicatedPb.name = this.modalParams.newPlaybook;
						this.playbooks.push(duplicatedPb);
						this.playbooks.sort((a, b) => a.name > b.name ? 1 : -1);
						this.toastyService
							.success(`Successfully duplicated playbook "${playbook}" as "${this.modalParams.newPlaybook}".`);
						this._closeModal();
					})
					.catch(e => this.toastyService
						.error(`Error duplicating playbook "${this.modalParams.newPlaybook}": ${e.message}`));
			},
		};

		this._openModal();
	}

	/**
	 * Opens a modal to delete a given playbook and performs the delete action on submit.
	 * @param playbook Name of the playbook to delete
	 */
	deletePlaybook(playbook: string): void {
		if (!confirm(`Are you sure you want to delete playbook "${playbook}"?`)) { return; }

		this.playbookService
			.deletePlaybook(playbook)
			.then(() => {
				this.playbooks = this.playbooks.filter(p => p.name !== playbook);

				// If our loaded workflow is in this playbook, close it.
				if (playbook === this.currentPlaybook) { this.closeWorkflow(); }
				
				this.toastyService.success(`Successfully deleted playbook "${playbook}".`);
			})
			.catch(e => this.toastyService
				.error(`Error deleting playbook "${playbook}": ${e.message}`));
	}

	/**
	 * Opens a modal to add a new workflow to a given playbook or under a new playbook.
	 */
	newWorkflowModal(): void {
		this._closeWorkflowsModal();

		this.modalParams = {
			title: 'Create New Workflow',
			submitText: 'Add Workflow',
			shouldShowExistingPlaybooks: true,
			shouldShowPlaybook: true,
			shouldShowWorkflow: true,
			submit: () => {
				const playbookName = this._getModalPlaybookName();
				this.playbookService.newWorkflow(playbookName, this.modalParams.newWorkflow)
					.then(newWorkflow => {
						const pb = this.playbooks.find(p => p.name === playbookName);
						if (pb) {
							pb.workflows.push(newWorkflow);
							pb.workflows.sort((a, b) => a.name > b.name ? 1 : -1);
						} else {
							this.playbooks.push({ name: playbookName, workflows: [newWorkflow], uid: null });
							this.playbooks.sort((a, b) => a.name > b.name ? 1 : -1);
						}
						if (!this.loadedWorkflow) { this.loadWorkflow(playbookName, this.modalParams.newWorkflow); }
						this.toastyService.success(`Created workflow "${playbookName} - ${this.modalParams.newWorkflow}".`);
						this._closeModal();
					})
					.catch(e => this.toastyService
						.error(`Error creating workflow "${playbookName} - ${this.modalParams.newWorkflow}": ${e.message}`));
			},
		};

		this._openModal();
	}

	/**
	 * Opens a modal to delete a given workflow and performs the rename action on submit.
	 * @param playbook Name of the playbook the workflow resides under
	 * @param workflow Name of the workflow to rename
	 */
	renameWorkflowModal(playbook: string, workflow: string): void {
		this._closeWorkflowsModal();

		this.modalParams = {
			title: 'Rename Existing Workflow',
			submitText: 'Rename Workflow',
			shouldShowWorkflow: true,
			submit: () => {
				const playbookName = this._getModalPlaybookName();
				this.playbookService.renameWorkflow(playbook, workflow, this.modalParams.newWorkflow)
					.then(() => {
						this.playbooks
							.find(pb => pb.name === playbook).workflows
							.find(wf => wf.name === workflow).name = this.modalParams.newWorkflow;

						// Rename our loaded workflow if necessary.
						if (this.currentPlaybook === playbook && this.currentWorkflow === workflow && this.loadedWorkflow) {
							this.loadedWorkflow.name = this.modalParams.newWorkflow;
							this.currentWorkflow = this.modalParams.newWorkflow;
						}
						this.toastyService.success(`Successfully renamed workflow "${playbookName} - ${this.modalParams.newWorkflow}".`);
						this._closeModal();
					})
					.catch(e => this.toastyService
						.error(`Error renaming workflow "${playbookName} - ${this.modalParams.newWorkflow}": ${e.message}`));
			},
		};

		this._openModal();
	}

	/**
	 * Opens a modal to copy a given workflow and performs the copy action on submit.
	 * @param playbook Name of the playbook the workflow resides under
	 * @param workflow Name of the workflow to copy
	 */
	duplicateWorkflowModal(playbook: string, workflow: string): void {
		this._closeWorkflowsModal();

		this.modalParams = {
			title: 'Duplicate Existing Workflow',
			submitText: 'Duplicate Workflow',
			// shouldShowPlaybook: true,
			// shouldShowExistingPlaybooks: true,
			selectedPlaybook: playbook,
			shouldShowWorkflow: true,
			submit: () => {
				const playbookName = this._getModalPlaybookName();
				this.playbookService.duplicateWorkflow(playbook, workflow, this.modalParams.newWorkflow)
					.then(duplicatedWorkflow => {
						let pb = this.playbooks.find(p => p.name === playbook);

						if (!pb) {
							pb = { uid: null, name: this._getModalPlaybookName(), workflows: [] };
							this.playbooks.push(pb);
							this.playbooks.sort((a, b) => a.name > b.name ? 1 : -1);
						}

						pb.workflows.push(duplicatedWorkflow);
						pb.workflows.sort((a, b) => a.name > b.name ? 1 : -1);

						this.toastyService
							.success(`Successfully duplicated workflow "${playbookName} - ${this.modalParams.newWorkflow}".`);
						this._closeModal();
					})
					.catch(e => this.toastyService
						.error(`Error duplicating workflow "${playbookName} - ${this.modalParams.newWorkflow}": ${e.message}`));
			},
		};

		this._openModal();
	}

	/**
	 * Opens a modal to delete a given workflow and performs the delete action on submit.
	 * @param playbook Name of the playbook the workflow resides under
	 * @param workflow Name of the workflow to delete
	 */
	deleteWorkflow(playbook: string, workflow: string): void {
		if (!confirm(`Are you sure you want to delete workflow "${playbook} - ${workflow}"?`)) { return; }

		this.playbookService
			.deleteWorkflow(playbook, workflow)
			.then(() => {
				const pb = this.playbooks.find(p => p.name === playbook);
				pb.workflows = pb.workflows.filter(w => w.name !== workflow);

				if (!pb.workflows.length) { this.playbooks = this.playbooks.filter(p => p.name !== pb.name); }

				// Close the workflow if the deleted workflow matches the loaded one
				if (playbook === this.currentPlaybook && workflow === this.currentWorkflow) { this.closeWorkflow(); }
				
				this.toastyService.success(`Successfully deleted workflow "${playbook} - ${workflow}".`);
			})
			.catch(e => this.toastyService.error(`Error deleting workflow "${playbook} - ${workflow}": ${e.message}`));
	}

	/**
	 * Function to open the bootstrap playbook/workflow action modal.
	 */
	_openModal(): void {
		($('#playbookAndWorkflowActionModal') as any).modal('show');
	}

	/**
	 * Function to close the bootstrap playbook/workflow action modal.
	 */
	_closeModal(): void {
		($('#playbookAndWorkflowActionModal') as any).modal('hide');
	}

	/**
	 * Function to close the bootstrap load workflow modal.
	 */
	_closeWorkflowsModal(): void {
		($('#workflowsModal') as any).modal('hide');
	}
	
	/**
	 * Gets the playbook name from a given modal:
	 * either by the selected playbook or whatever's specified under new playbook.
	 */
	_getModalPlaybookName(): string {
		if (this.modalParams.selectedPlaybook && this.modalParams.selectedPlaybook !== '') {
			return this.modalParams.selectedPlaybook;
		}

		return this.modalParams.newPlaybook;
	}

	///------------------------------------------------------------------------------------------------------
	/// Utility functions
	///------------------------------------------------------------------------------------------------------
	/**
	 * Gets a list of playbook names from our list of playbooks.
	 */
	getPlaybooks(): string[] {
		return this.playbooks.map(pb => pb.name);
	}

	/**
	 * Checks if a workflow exists by playbook and workflow name.
	 * @param playbook Playbook to check
	 * @param workflow Workflow to check
	 */
	_doesWorkflowExist(playbook: string, workflow: string): boolean {
		const matchingPB = this.playbooks.find(pb => pb.name === playbook);

		if (!matchingPB) { return false; }

		return matchingPB.workflows.findIndex(wf => wf.name === workflow ) >= 0;
	}

	// TODO: maybe somehow recursively find actions that may occur before. Right now it just returns all of them.
	/**
	 * Gets a list of actions previous to the currently selected action. (Currently just grabs a list of all actions.)
	 */
	getPreviousActions(): Action[] {
		return this.loadedWorkflow.actions;
	}

	/**
	 * Gets an ActionApi object by app and action name
	 * @param appName App name the action resides under
	 * @param actionName Name of the ActionApi to query
	 */
	_getAction(appName: string, actionName: string): ActionApi {
		return this.appApis.find(a => a.name === appName).action_apis.find(a => a.name === actionName);
	}

	/**
	 * Gets a list of ConditionApis from a given app name.
	 * @param appName App name to query
	 */
	getConditionApis(appName: string): ConditionApi[] {
		return this.appApis.find(a => a.name === appName).condition_apis;
	}

	/**
	 * Gets a list of TransformApis from a given app name.
	 * @param appName App name to query
	 */
	getTransformApis(appName: string): TransformApi[] {
		return this.appApis.find(a => a.name === appName).transform_apis;
	}

	/**
	 * Gets a list of TransformApis from a given app name.
	 * @param appName App name to query
	 */
	getDeviceApis(appName: string): DeviceApi[] {
		return this.appApis.find(a => a.name === appName).device_apis;
	}

	/**
	 * Gets an parameterApi matching the app, action, and input names specified.
	 * @param appName App name the ActionApi resides under
	 * @param actionName Name of the ActionApi to query
	 * @param inputName Name of the action input to query
	 */
	getInputApiArgs(appName: string, actionName: string, inputName: string): ParameterApi {
		return this._getAction(appName, actionName).parameters.find(a => a.name === inputName);
	}

	/**
	 * Filters only the apps that have actions specified
	 */
	getAppsWithActions(): AppApi[] {
		return this.appApis.filter(a => a.action_apis && a.action_apis.length);
	}
}<|MERGE_RESOLUTION|>--- conflicted
+++ resolved
@@ -1,6 +1,6 @@
 import { Component, ViewEncapsulation, ViewChild, ElementRef } from '@angular/core';
 // import * as _ from 'lodash';
-import { Observable } from 'rxjs';
+// import { Observable } from 'rxjs';
 import { ToastyService, ToastyConfig } from 'ng2-toasty';
 import { UUID } from 'angular2-uuid';
 
@@ -101,45 +101,25 @@
 	getWorkflowResultsSSE(): void {
 		this.authService.getAccessTokenRefreshed()
 			.then(authToken => {
-<<<<<<< HEAD
-				const eventSource = new (window as any).EventSource('workflowresults/stream-steps?access_token=' + authToken);
-=======
-				const observable = Observable.create((observer: any) => {
-					const eventSource = new (window as any).EventSource('workflowresults/stream-actions?access_token=' + authToken);
-					eventSource.onmessage = (x: object) => observer.next(x);
-					eventSource.onerror = (x: Error) => observer.error(x);
->>>>>>> 7e648a55
+				const eventSource = new (window as any).EventSource('workflowresults/stream-actions?access_token=' + authToken);
 
 				function eventHandler(message: any) {
 					const workflowResult: WorkflowResult = JSON.parse(message.data);
 					if (this.cy) {
-						const matchingNode = this.cy.elements(`node[uid="${workflowResult.step_uid}"]`);
-
-<<<<<<< HEAD
+						const matchingNode = this.cy.elements(`node[uid="${workflowResult.action_uid}"]`);
+
 						if (workflowResult.type === 'SUCCESS') {
 							matchingNode.addClass('good-highlighted');
 						} else { matchingNode.addClass('bad-highlighted'); }
 					}
-=======
-				observable.subscribe({
-					next: (message: any) => {
-						const workflowResult: WorkflowResult = JSON.parse(message.data);
-						if (this.cy) {
-							const matchingNode = this.cy.elements(`node[uid="${workflowResult.action_uid}"]`);
-	
-							if (workflowResult.type === 'SUCCESS') {
-								matchingNode.addClass('good-highlighted');
-							} else { matchingNode.addClass('bad-highlighted'); }
-						}
->>>>>>> 7e648a55
 
 					this.workflowResults.push(workflowResult);
 					// Slice the array to induce change detection
 					this.workflowResults = this.workflowResults.slice();
 				}
 
-				eventSource.addEventListener('step_success', eventHandler);
-				eventSource.addEventListener('step_error', eventHandler);
+				eventSource.addEventListener('action_success', eventHandler);
+				eventSource.addEventListener('action_error', eventHandler);
 				eventSource.addEventListener('error', (err: Error) => {
 					this.toastyService.error(`Error retrieving workflow results: ${err.message}`);
 					console.error(err);
@@ -840,7 +820,8 @@
 	}
 
 	/**
-	 * Sets the start action / node to be the one matching the UID specified. Not specifying a UID just grabs the first root.
+	 * Sets the start action / node to be the one matching the UID specified.
+	 * Not specifying a UID just grabs the first root.
 	 * @param start UID of the new start node (optional)
 	 */
 	setStartNode(start: string): void {
