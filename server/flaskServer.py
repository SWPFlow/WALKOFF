import os
import json
import sys

from flask import render_template, request
from flask_security import login_required, auth_token_required, current_user, roles_accepted
from flask_security.utils import encrypt_password
import core.config.paths
import core.config.config
from core.context import running_context
from core.helpers import locate_workflows_in_directory
import core.flags
import core.filters
from core import helpers
from . import forms, interface

from core.case.subscription import CaseSubscriptions, add_cases, delete_cases, \
    rename_case
from core.options import Options
import core.case.subscription as case_subscription
import core.case.database as case_database
from . import database, appDevice
from .app import app
from .database import User
from .triggers import Triggers
from xml.etree import ElementTree
from gevent import monkey
import xml.dom.minidom as minidom

monkey.patch_all()

user_datastore = database.user_datastore

urls = ["/", "/key", "/workflow", "/configuration", "/interface", "/execution/listener", "/execution/listener/triggers",
        "/roles", "/users", "/configuration", '/cases', '/apps', "/execution/scheduler"]

default_urls = urls
userRoles = database.userRoles
database.initialize_userRoles(urls)
db = database.db


# Creates Test Data
@app.before_first_request
def create_user():
    database.db.create_all()

    if not database.User.query.first():
        admin_role = user_datastore.create_role(name="admin", description="administrator", pages=default_urls)

        u = user_datastore.create_user(email='admin', password=encrypt_password('admin'))

        user_datastore.add_role_to_user(u, admin_role)

        database.db.session.commit()

    apps = set(helpers.list_apps()) - set([app.name for app in database.db.session.query(appDevice.App).all()])
    for app_name in apps:
        database.db.session.add(appDevice.App(app=app_name, devices=[]))
    database.db.session.commit()


"""
    URLS
"""


@app.route("/")
@login_required
def default():
    if current_user.is_authenticated:
        default_page_name = "dashboard"
        args = {"apps": running_context.get_apps(), "authKey": current_user.get_auth_token(),
                "currentUser": current_user.email, "default_page": default_page_name}
        return render_template("container.html", **args)
    else:
        return {"status": "Could Not Log In."}


# Returns the API key for the user
@app.route('/key', methods=["GET", "POST"])
@login_required
def login_info():
    if current_user.is_authenticated:
        return json.dumps({"auth_token": current_user.get_auth_token()})
    else:
        return {"status": "Could Not Log In."}


@app.route('/apps/', methods=['GET'])
@auth_token_required
@roles_accepted(*userRoles["/apps"])
def list_all_apps():
    return json.dumps({"apps": helpers.list_apps()})


@app.route('/apps/actions', methods=['GET'])
@auth_token_required
@roles_accepted(*userRoles["/apps"])
def list_all_apps_and_actions():
    core.config.config.load_function_info()
    return json.dumps(core.config.config.function_info['apps'])


@app.route("/playbook", methods=['GET'])
@auth_token_required
@roles_accepted(*userRoles["/workflow"])
def display_available_playbooks():
    return json.dumps({"status": "success", "playbooks": running_context.controller.get_all_workflows()})


@app.route("/playbook/<string:name>", methods=['GET'])
@auth_token_required
@roles_accepted(*userRoles["/workflow"])
def display_playbook_workflows(name):
    try:
        workflows = running_context.controller.get_all_workflows()
        if name in workflows:
            return json.dumps({"status": "success", "workflows": workflows[name]})
        else:
            return json.dumps({"status": "error: name not found"})
    except Exception as e:
        return json.dumps({"status": "error: {0}".format(e)})


@app.route("/playbook/templates", methods=['GET'])
@auth_token_required
@roles_accepted(*userRoles["/workflow"])
def display_available_workflow_templates():
    templates = {os.path.splitext(workflow)[0]:
                     helpers.get_workflow_names_from_file(os.path.join(core.config.paths.templates_path, workflow))
                 for workflow in locate_workflows_in_directory(core.config.paths.templates_path)}
    return json.dumps({"status": "success", "templates": templates})


@app.route("/playbook/<string:playbook_name>/<string:workflow_name>/display", methods=['GET'])
@auth_token_required
@roles_accepted(*userRoles["/workflow"])
def display_workflow(playbook_name, workflow_name):
    if running_context.controller.is_workflow_registered(playbook_name, workflow_name):
        if not request.get_json():
            return json.dumps({"status": "success",
                               "steps": running_context.controller.get_workflow(playbook_name,
                                                                                workflow_name).get_cytoscape_data(),
                               'options': running_context.controller.get_workflow(playbook_name,
                                                                                  workflow_name).options.as_json()})
        elif 'ancestry' in request.get_json():
            workflow = running_context.controller.get_workflow(playbook_name, workflow_name)
            info = workflow.get_children(request.get_json()['ancestry'])
            if info:
                return json.dumps({"status": "success", "element": info})
            else:
                return json.dumps({"status": 'error: element not found'})
        else:
            return json.dumps({"status": 'error: malformed JSON'})
    else:
        return json.dumps({"status": "error: name not found"})


@app.route("/playbook/<string:playbook_name>/<string:action>", methods=['POST'])
@auth_token_required
@roles_accepted(*userRoles["/workflow"])
def crud_playbook(playbook_name, action):
    if action == 'add':
        form = forms.AddPlaybookForm(request.form)
        if form.validate():
            status = 'success'
            template_playbook = form.playbook_template.data
            if template_playbook:
                if template_playbook in [os.path.splitext(workflow)[0]
                                         for workflow in
                                         locate_workflows_in_directory(core.config.paths.templates_path)]:
                    running_context.controller.create_playbook_from_template(playbook_name=playbook_name,
                                                                             template_playbook=template_playbook)
                else:
                    running_context.controller.create_playbook_from_template(playbook_name=playbook_name)
                    status = 'warning: template playbook not found. Using default template'
            else:
                running_context.controller.create_playbook_from_template(playbook_name=playbook_name)

            return json.dumps({"status": status,
                               "playbooks": running_context.controller.get_all_workflows()})

        else:
            return json.dumps({'status': 'error: invalid form'})
    elif action == 'edit':
        if running_context.controller.is_playbook_registered(playbook_name):
            form = forms.EditPlaybookForm(request.form)
            if form.validate():
                new_name = form.new_name.data
                if new_name:
                    running_context.controller.update_playbook_name(playbook_name, new_name)
                    saved_playbooks = [os.path.splitext(playbook)[0]
                                       for playbook in locate_workflows_in_directory(core.config.paths.workflows_path)]
                    if playbook_name in saved_playbooks:
                        os.rename(os.path.join(core.config.paths.workflows_path, '{0}.workflow'.format(playbook_name)),
                                  os.path.join(core.config.paths.workflows_path, '{0}.workflow'.format(new_name)))
                    return json.dumps({"status": 'success',
                                       "playbooks": running_context.controller.get_all_workflows()})
                else:
                    return json.dumps({"status": 'error: no name provided',
                                       "playbooks": running_context.controller.get_all_workflows()})
            else:
                return json.dumps({"status": 'error: invalid form',
                                   "playbooks": running_context.controller.get_all_workflows()})
        else:
            return json.dumps({"status": 'error: playbook name not found',
                               "playbooks": running_context.controller.get_all_workflows()})
    elif action == 'delete':
        status = 'success'
        if running_context.controller.is_playbook_registered(playbook_name):
            running_context.controller.remove_playbook(playbook_name)
        if playbook_name in [os.path.splitext(playbook)[0] for playbook in locate_workflows_in_directory()]:
            try:
                os.remove(os.path.join(core.config.paths.workflows_path, '{0}.workflow'.format(playbook_name)))
            except OSError as e:
                status = 'error: error occurred while remove playbook file: {0}'.format(e)

        return json.dumps({'status': status, 'playbooks': running_context.controller.get_all_workflows()})
    else:
        return json.dumps({"status": 'error: invalid operation'})


def add_default_template(playbook_name, workflow_name):
    running_context.controller.create_workflow_from_template(playbook_name=playbook_name,
                                                             workflow_name=workflow_name)


def write_playbook_to_file(playbook_name):
    write_format = 'w' if sys.version_info[0] == 2 else 'wb'
    playbook_filename = os.path.join(core.config.paths.workflows_path,
                                     '{0}.workflow'.format(playbook_name))
    with open(playbook_filename, write_format) as workflow_out:
        xml = ElementTree.tostring(running_context.controller.playbook_to_xml(playbook_name))
        xml_dom = minidom.parseString(xml).toprettyxml(indent='\t')
        workflow_out.write(xml_dom.encode('utf-8'))


@app.route("/playbook/<string:playbook_name>/<string:workflow_name>/<string:action>", methods=['POST'])
@auth_token_required
@roles_accepted(*userRoles["/workflow"])
def workflow(playbook_name, workflow_name, action):
    if action == 'add':
        form = forms.AddWorkflowForm(request.form)
        if form.validate():
            status = 'success'
            template_playbook = form.playbook.data
            template = form.template.data
            if template and template_playbook:
                if template_playbook in [os.path.splitext(workflow)[0]
                                         for workflow in
                                         locate_workflows_in_directory(core.config.paths.templates_path)]:
                    res = running_context.controller.create_workflow_from_template(playbook_name=playbook_name,
                                                                                   workflow_name=workflow_name,
                                                                                   template_playbook=template_playbook,
                                                                                   template_name=template)
                    if not res:
                        add_default_template(playbook_name, workflow_name)
                        status = 'warning: template not found in playbook. Using default template'
                else:
                    add_default_template(playbook_name, workflow_name)
                    status = 'warning: template playbook not found. Using default template'
            else:
                add_default_template(playbook_name, workflow_name)
            if running_context.controller.is_workflow_registered(playbook_name, workflow_name):
                workflow = running_context.controller.get_workflow(playbook_name, workflow_name)
                return json.dumps({'workflow': {'name': workflow_name,
                                                'steps': workflow.get_cytoscape_data(),
                                                'options': workflow.options.as_json()},
                                   'status': status})
            else:
                return json.dumps({'status': 'error: could not add workflow'})
        else:
            return json.dumps({'status': 'error: invalid form'})

    elif action == 'edit':
        if running_context.controller.is_workflow_registered(playbook_name, workflow_name):
            form = forms.EditPlayNameForm(request.form)
            if form.validate():
                enabled = form.enabled.data if form.enabled.data else False
                scheduler = {'type': form.scheduler_type.data if form.scheduler_type.data else 'chron',
                             'autorun': str(form.autoRun.data).lower() if form.autoRun.data else 'false',
                             'args': json.loads(form.scheduler_args.data) if form.scheduler_args.data else {}}
                running_context.controller.get_workflow(playbook_name, workflow_name).options = \
                    Options(scheduler=scheduler, enabled=enabled)
                if form.new_name.data:
                    running_context.controller.update_workflow_name(playbook_name,
                                                                    workflow_name,
                                                                    playbook_name,
                                                                    form.new_name.data)
                    workflow_name = form.new_name.data
                workflow = running_context.controller.get_workflow(playbook_name, workflow_name)
                if workflow:
                    return json.dumps({'workflow': {'name': workflow_name, 'options': workflow.options.as_json()},
                                       'status': 'success'})
                else:
                    json.dumps({'status': 'error: altered workflow can no longer be located'})
            else:
                return json.dumps({'status': 'error: invalid form'})
        else:
            return json.dumps({'status': 'error: workflow name is not valid'})

    elif action == 'save':
        if running_context.controller.is_workflow_registered(playbook_name, workflow_name):
            if request.get_json():
                if 'cytoscape' in request.get_json():
                    workflow = running_context.controller.get_workflow(playbook_name, workflow_name)
                    workflow.from_cytoscape_data(json.loads(request.get_json()['cytoscape']))
                    try:
                        write_playbook_to_file(playbook_name)
                        return json.dumps({"status": "success", "steps": workflow.get_cytoscape_data()})
                    except (OSError, IOError) as e:
                        return json.dumps(
                            {"status": "Error saving: {0}".format(e.message),
                             "steps": workflow.get_cytoscape_data()})
                else:
                    return json.dumps({"status": "error: malformed json"})
            else:
                return json.dumps({"status": "error: no information received"})
        else:
            return json.dumps({'status': 'error: workflow name is not valid'})

    elif action == 'delete':
        if running_context.controller.is_workflow_registered(playbook_name, workflow_name):
            running_context.controller.removeWorkflow(playbook_name, workflow_name)
            status = 'success'
        else:
            status = 'error: invalid workflow name'
        return json.dumps({"status": status,
                           "playbooks": running_context.controller.get_all_workflows()})

    elif action == 'execute':
        write_playbook_to_file(playbook_name)
        if running_context.controller.is_workflow_registered(playbook_name, workflow_name):
            running_context.controller.executeWorkflow(playbook_name, workflow_name)
            status = 'success'
        else:
            status = 'error: invalid workflow name'
        return json.dumps({"status": status})

    else:
        return json.dumps({"status": 'error: invalid operation'})


@app.route('/flags', methods=['GET'])
@auth_token_required
@roles_accepted(*userRoles['/workflow'])
def display_flags():
    core.config.config.load_function_info()
    return json.dumps({"status": "success",
                       "flags": core.config.config.function_info['flags']})


@app.route('/filters', methods=['GET'])
@auth_token_required
@roles_accepted(*userRoles['/workflow'])
def display_filters():
    return json.dumps({"status": "success",
                       "filters": core.config.config.function_info['filters']})


@app.route('/cases', methods=['GET'])
@auth_token_required
@roles_accepted(*userRoles['/cases'])
def display_cases():
    return json.dumps(case_database.case_db.cases_as_json())


@app.route('/cases/<string:case_name>/<string:action>', methods=['POST'])
@auth_token_required
@roles_accepted(*userRoles['/cases'])
def crud_case(case_name, action):
    if action == 'add':
        case = CaseSubscriptions()
        add_cases({"{0}".format(str(case_name)): case})
        return json.dumps(case_subscription.subscriptions_as_json())
    elif action == 'delete':
        delete_cases([case_name])
        return json.dumps(case_subscription.subscriptions_as_json())
    elif action == 'edit':
        form = forms.EditCaseForm(request.form)
        if form.validate():
            if form.name.data:
                rename_case(case_name, form.name.data)
                if form.note.data:
                    case_database.case_db.edit_case_note(form.name.data, form.note.data)
            elif form.note.data:
                case_database.case_db.edit_case_note(case_name, form.note.data)
            return json.dumps(case_database.case_db.cases_as_json())
    else:
        return json.dumps({"status": "Invalid operation {0}".format(action)})


@app.route('/cases/<string:case_name>', methods=['GET'])
@auth_token_required
@roles_accepted(*userRoles['/cases'])
def display_case(case_name):
    case = case_database.case_db.session.query(case_database.Case) \
        .filter(case_database.Case.name == case_name).first()
    if case:
        return json.dumps({'case': case.as_json()})
    else:
        return json.dumps({'status': 'Case with given name does not exist'})


@app.route('/cases/event/<int:event_id>/edit', methods=['POST'])
@auth_token_required
@roles_accepted(*userRoles['/cases'])
def edit_event_note(event_id):
    form = forms.EditEventForm(request.form)
    if form.validate():
        if form.note.data:
            valid_event_id = case_database.case_db.session.query(case_database.Event) \
                .filter(case_database.Event.id == event_id).all()
            if valid_event_id:
                case_database.case_db.edit_event_note(event_id, form.note.data)
                return json.dumps(case_database.case_db.event_as_json(event_id))
            else:
                return json.dumps({"status": "invalid event"})
    else:
        return json.dumps({"status": "Invalid form"})


@app.route('/cases/availablesubscriptions', methods=['GET'])
@auth_token_required
@roles_accepted(*userRoles['/cases'])
def display_possible_subscriptions():
    return json.dumps(core.config.config.possible_events)


@app.route('/cases/subscriptions/<string:case_name>/global/edit', methods=['POST'])
@auth_token_required
@roles_accepted(*userRoles['/cases'])
def edit_global_subscription(case_name):
    form = forms.EditGlobalSubscriptionForm(request.form)
    if form.validate():
        global_sub = case_subscription.GlobalSubscriptions(controller=form.controller.data,
                                                           workflow=form.workflow.data,
                                                           step=form.step.data,
                                                           next_step=form.next_step.data,
                                                           flag=form.flag.data,
                                                           filter=form.filter.data)
        success = case_subscription.edit_global_subscription(case_name, global_sub)
        if success:
            return json.dumps(case_subscription.subscriptions_as_json())
        else:
            return json.dumps({"status": "Error: Case name {0} was not found".format(case_name)})
    else:
        return json.dumps({"status": "Error: form invalid"})


@app.route('/cases/subscriptions/<string:case_name>/subscription/<string:action>', methods=['POST'])
@auth_token_required
@roles_accepted(*userRoles['/cases'])
def crud_subscription(case_name, action):
    if action == 'edit':
        form = forms.EditSubscriptionForm(request.form)
        if form.validate():
            success = case_subscription.edit_subscription(case_name, form.ancestry.data, form.events.data)
            if success:
                return json.dumps(case_subscription.subscriptions_as_json())
            else:
                return json.dumps({"status": "Error occurred while editing subscription"})
        else:
            return json.dumps({"status": "Error: Case name {0} was not found".format(case_name)})
    elif action == 'add':
        form = forms.AddSubscriptionForm(request.form)
        if form.validate():
            case_subscription.add_subscription(case_name, form.ancestry.data, form.events.data)
            return json.dumps(case_subscription.subscriptions_as_json())
    elif action == 'delete':
        form = forms.DeleteSubscriptionForm(request.form)
        if form.validate():
            case_subscription.remove_subscription_node(case_name, form.ancestry.data)
            return json.dumps(case_subscription.subscriptions_as_json())


@app.route('/cases/subscriptions/', methods=['GET'])
@auth_token_required
@roles_accepted(*userRoles['/cases'])
def display_subscriptions():
    return json.dumps(case_subscription.subscriptions_as_json())


@app.route("/configuration/<string:key>", methods=['GET'])
@auth_token_required
@roles_accepted(*userRoles["/configuration"])
def config_values(key):
    if current_user.is_authenticated and key:
        if hasattr(core.config.paths, key):
            return json.dumps({str(key): str(getattr(core.config.paths, key))})
        elif hasattr(core.config.config, key):
            return json.dumps({str(key): str(getattr(core.config.config, key))})
        else:
            return json.dumps({str(key): "Error: key not found"})
    else:
        return json.dumps({str(key): "Error: user is not authenticated or key is empty"})


@app.route("/configuration/set", methods=['POST'])
@auth_token_required
@roles_accepted(*userRoles["/configuration"])
def set_configuration():
    if current_user.is_authenticated:
        form = forms.SettingsForm(request.form)
        if form.validate():
            for key, value in form.data.items():
                if hasattr(core.config.paths, key):
                    if key == 'workflows_path' and key != core.config.paths.workflows_path:
                        for playbook in running_context.controller.get_all_playbooks():
                            try:
                                write_playbook_to_file(playbook)
                            except (IOError, OSError):
                                pass
                        core.config.paths.workflows_path = value
                        running_context.controller.workflows = {}
                        running_context.controller.load_all_workflows_from_directory()
                    else:
                        setattr(core.config.paths, key, value)
                        if key == 'apps_path':
                            core.config.config.load_function_info()
                else:
                    setattr(core.config.config, key, value)
            return json.dumps({"status": 'success'})
        else:
            return json.dumps({"status": 'error: invalid form'})
    else:
        return json.dumps({"status": 'error: user is not authenticated'})


# Returns System-Level Interface Pages
@app.route('/interface/<string:name>/display', methods=["POST"])
@auth_token_required
@roles_accepted(*userRoles["/interface"])
def system_pages(name):
    if current_user.is_authenticated and name:
        args = getattr(interface, name)()
        return render_template("pages/" + name + "/index.html", **args)
    else:
        return {"status": "Could Not Log In."}


# Controls execution triggers
@app.route('/execution/scheduler/<string:action>', methods=["POST"])
@auth_token_required
@roles_accepted(*userRoles["/execution/scheduler"])
def scheduler_actions(action):
    if action == "start":
        status = running_context.controller.start()
        return json.dumps({"status": status})
    elif action == "stop":
        status = running_context.controller.stop()
        return json.dumps({"status": status})
    elif action == "pause":
        status = running_context.controller.pause()
        return json.dumps({"status": status})
    elif action == "resume":
        status = running_context.controller.resume()
        return json.dumps({"status": status})
    return json.dumps({"status": "invalid command"})


# Controls execution triggers
@app.route('/execution/scheduler/<string:job_id>/<string:action>', methods=["POST"])
@auth_token_required
@roles_accepted(*userRoles["/execution/scheduler"])
def scheduler_actions_by_id(job_id, action):
    if action == "pause":
        running_context.controller.pauseJob(job_id)
        return json.dumps({"status": "Job Paused"})
    elif action == "resume":
        running_context.controller.resumeJob(job_id)
        return json.dumps({"status": "Job Resumed"})
    return json.dumps({"status": "invalid command"})


# Controls execution triggers
@app.route('/execution/scheduler/jobs', methods=["POST"])
@auth_token_required
# @roles_accepted(*userRoles["/execution/listener"])
def scheduler():
    return running_context.controller.getScheduledJobs()


# Controls execution triggers
@app.route('/execution/listener', methods=["POST"])
@auth_token_required
@roles_accepted(*userRoles["/execution/listener"])
def listener():
    form = forms.incomingDataForm(request.form)
    returned_json = Triggers.execute(form.data.data) if form.validate() else {}
    return json.dumps(returned_json)


@app.route('/execution/listener/triggers', methods=["GET"])
@auth_token_required
@roles_accepted(*userRoles["/execution/listener/triggers"])
def display_all_triggers():
    return json.dumps({"status": "success", "triggers": [trigger.as_json() for trigger in Triggers.query.all()]})


@app.route('/execution/listener/triggers/<string:name>/<string:action>', methods=["POST"])
@auth_token_required
@roles_accepted(*userRoles["/execution/listener/triggers"])
def trigger_functions(action, name):
    if action == "add":
        form = forms.addNewTriggerForm(request.form)
        if form.validate():
            query = Triggers.query.filter_by(name=name).first()
            if query is None:
                database.db.session.add(
                    Triggers(name=name,
                             condition=json.dumps(form.conditional.data),
                             playbook=form.playbook.data,
                             workflow=form.workflow.data))

                database.db.session.commit()
                return json.dumps({"status": "success"})
            else:
                return json.dumps({"status": "warning: trigger with that name already exists"})
        return json.dumps({"status": "error: form not valid"})

    if action == "edit":
        form = forms.editTriggerForm(request.form)
        trigger = Triggers.query.filter_by(name=name).first()
        if form.validate() and trigger is not None:
            # Ensures new name is unique
            if form.name.data:
                if len(Triggers.query.filter_by(name=form.name.data).all()) > 0:
                    return json.dumps({"status": "error: duplicate names found. Trigger could not be edited"})

            result = trigger.edit_trigger(form)

            if result:
                db.session.commit()
                return json.dumps({"status": "success"})

        return json.dumps({"status": "trigger could not be edited"})

    elif action == "remove":
        query = Triggers.query.filter_by(name=name).first()
        if query:
            Triggers.query.filter_by(name=name).delete()
            database.db.session.commit()
            return json.dumps({"status": "success"})
        elif query is None:
            return json.dumps({"status": "error: trigger does not exist"})
        return json.dumps({"status": "error: could not remove trigger"})

    elif action == "display":
        query = Triggers.query.filter_by(name=name).first()
        if query:
            return json.dumps({"status": 'success', "trigger": query.as_json()})
        return json.dumps({"status": "error: trigger not found"})


# Controls roles
@app.route('/roles/<string:action>', methods=["POST"])
@auth_token_required
@roles_accepted(*userRoles["/roles"])
def role_add_actions(action):
    # Adds a new role
    if action == "add":
        form = forms.NewRoleForm(request.form)
        if form.validate():
            if not database.Role.query.filter_by(name=form.name.data).first():
                n = form.name.data

                if form.description.data is not None:
                    d = form.description.data
                    user_datastore.create_role(name=n, description=d, pages=default_urls)
                else:
                    user_datastore.create_role(name=n, pages=default_urls)

                database.add_to_userRoles(n, default_urls)

                db.session.commit()
                return json.dumps({"status": "role added " + n})
            else:
                return json.dumps({"status": "role exists"})
        else:
            return json.dumps({"status": "invalid input"})
    else:
        return json.dumps({"status": "invalid input"})


@app.route('/roles/<string:action>/<string:name>', methods=["POST"])
@auth_token_required
@roles_accepted(*userRoles["/roles"])
def role_actions(action, name):
    role = database.Role.query.filter_by(name=name).first()

    if role:

        if action == "edit":
            form = forms.EditRoleForm(request.form)
            if form.validate():
                if form.description.data:
                    role.setDescription(form.description.data)
                if form.pages.data:
                    database.add_to_userRoles(name, form.pages)
            return json.dumps(role.display())

        elif action == "display":
            return json.dumps(role.display())
        else:
            return json.dumps({"status": "invalid input"})

    return json.dumps({"status": "role does not exist"})

<<<<<<< HEAD
# Returns the list of all user roles
=======

>>>>>>> 3fea10d1
@app.route('/roles', methods=["GET"])
@auth_token_required
@roles_accepted(*userRoles["/roles"])
def display_roles():
    roles = database.Role.query.all()
    if roles:
        result = [role.name for role in roles]
        return json.dumps(result)
    else:
        return json.dumps({"status": "roles do not exist"})


# Controls non-specific users and roles
@app.route('/users/<string:action>', methods=["POST"])
@auth_token_required
@roles_accepted(*userRoles["/users"])
def user_non_specific_actions(action):
    # Adds a new user
    if action == "add":
        form = forms.NewUserForm(request.form)
        if form.validate():
            if not database.User.query.filter_by(email=form.username.data).first():
                un = form.username.data
                pw = encrypt_password(form.password.data)

                # Creates User
                u = user_datastore.create_user(email=un, password=pw)

                if form.role.data:
                    u.setRoles(form.role.data)

                has_admin = False
                for role in u.roles:
                    if role.name == "admin":
                        has_admin = True
                if not has_admin:
                    u.setRoles(["admin"])

                db.session.commit()
                return json.dumps({"status": "user added " + str(u.id)})
            else:
                return json.dumps({"status": "user exists"})
        else:
            return json.dumps({"status": "invalid input"})


# Controls non-specific users and roles
@app.route('/users', methods=["POST"])
@auth_token_required
@roles_accepted(*userRoles["/users"])
def display_all_users():
    result = str(User.query.all())
    return result


# Controls non-specific users and roles
@app.route('/users/<string:id_or_email>', methods=["POST"])
@auth_token_required
@roles_accepted(*userRoles["/users"])
def display_user(id_or_email):
    user = user_datastore.get_user(id_or_email)
    if user:
        return json.dumps(user.display())
    else:
        return json.dumps({"status": "could not display user"})


# Controls users and roles
@app.route('/users/<string:id_or_email>/<string:action>', methods=["POST"])
@auth_token_required
@roles_accepted(*userRoles["/users"])
def user_actions(action, id_or_email):
    user = user_datastore.get_user(id_or_email)
    if user:
        if action == "remove":
            if user != current_user:
                user_datastore.delete_user(user)
                db.session.commit()
                return json.dumps({"status": "user removed"})
            else:
                return json.dumps({"status": "user could not be removed"})

        elif action == "edit":
            form = forms.EditUserForm(request.form)
            print(form.password.data)
            if form.validate():
                if form.password:
                    user.password = encrypt_password(form.password.data)
                    database.db.session.commit()
                if form.role.data:
                    user.setRoles(form.role.data)

            return json.dumps(user.display())

        elif action == "display":
            if user is not None:
                return json.dumps(user.display())
            else:
                return json.dumps({"status": "could not display user"})


# Controls the non-specific app device configuration
@app.route('/configuration/<string:app>/devices', methods=["POST"])
@auth_token_required
@roles_accepted(*userRoles["/configuration"])
def list_devices(app):
    query = running_context.Device.query.all()
    output = []
    if query:
        for device in query:
            if app == device.app.name:
                output.append(device.as_json())
    return json.dumps(output)


# Controls the non-specific app device configuration
@app.route('/configuration/<string:app>/devices/<string:action>', methods=["POST"])
@auth_token_required
@roles_accepted(*userRoles["/configuration"])
def config_devices_config(app, action):
    if action == "add":
        form = forms.AddNewDeviceForm(request.form)
        if form.validate():
            if len(running_context.Device.query.filter_by(name=form.name.data).all()) > 0:
                return json.dumps({"status": "device could not be added"})

            running_context.Device.add_device(name=form.name.data, username=form.username.data,
                                              password=form.pw.data, ip=form.ipaddr.data, port=form.port.data,
                                              app_server=app,
                                              extraFields=form.extraFields.data)
            return json.dumps({"status": "device successfully added"})
        return json.dumps({"status": "device could not be added"})
    if action == "all":
        query = running_context.App.query.filter_by(name=app).first()
        output = []
        if query:
            for device in query.devices:
                output.append(device.as_json())

            return json.dumps(output)
    return json.dumps({"status": "could not display all devices"})


# Controls the specific app device configuration
@app.route('/configuration/<string:app>/devices/<string:device>/<string:action>', methods=["POST"])
@auth_token_required
@roles_accepted(*userRoles["/configuration"])
def config_devices_config_id(app, device, action):
    if action == "display":
        dev = running_context.Device.query.filter_by(name=device).first()
        if dev is not None:
            return json.dumps(dev.as_json())
        return json.dumps({"status": "could not display device"})

    elif action == "remove":
        dev = running_context.Device.query.filter_by(name=device).first()
        if dev is not None:
            db.session.delete(dev)
            db.session.commit()
            return json.dumps({"status": "removed device"})
        return json.dumps({"status": "could not remove device"})

    elif action == "edit":
        form = forms.EditDeviceForm(request.form)
        dev = running_context.Device.query.filter_by(name=device).first()
        if form.validate() and dev is not None:

            dev.editDevice(form)

            db.session.commit()
            return json.dumps({"status": "device successfully edited"})
        return json.dumps({"status": "device could not be edited"})


def display_if_file_not_found(filepath):
    if not os.path.isfile(filepath):
        print("File not found: " + filepath)<|MERGE_RESOLUTION|>--- conflicted
+++ resolved
@@ -708,11 +708,8 @@
 
     return json.dumps({"status": "role does not exist"})
 
-<<<<<<< HEAD
+
 # Returns the list of all user roles
-=======
-
->>>>>>> 3fea10d1
 @app.route('/roles', methods=["GET"])
 @auth_token_required
 @roles_accepted(*userRoles["/roles"])
