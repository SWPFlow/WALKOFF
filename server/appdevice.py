--- conflicted
+++ resolved
@@ -1,4 +1,3 @@
-<<<<<<< HEAD
 from sqlalchemy.ext.declarative import declared_attr, declarative_base
 import pyaes
 import logging
@@ -9,39 +8,20 @@
 import core.config.paths
 from sqlalchemy import Column, Integer, ForeignKey, String, create_engine, LargeBinary, Enum, DateTime, func
 from sqlalchemy.orm import relationship, sessionmaker, scoped_session
-=======
-import json
-from abc import abstractmethod
-import core.config.paths
-from core.config.config import device_db_type
-from core.helpers import format_exception_message, format_db_path
-import pyaes
-import logging
-from sqlalchemy import Column, Integer, ForeignKey, String, create_engine, LargeBinary
-from sqlalchemy.ext.declarative import declarative_base
-from sqlalchemy.orm import relationship, sessionmaker, scoped_session
-
->>>>>>> 7dccf119
 
 logger = logging.getLogger(__name__)
 
 Device_Base = declarative_base()
-<<<<<<< HEAD
 
 
 class UnknownDeviceField(Exception):
     pass
 
 
-=======
-
-
->>>>>>> 7dccf119
 class App(Device_Base):
     __tablename__ = 'app'
 
     id = Column(Integer, primary_key=True, autoincrement=True)
-<<<<<<< HEAD
     name = Column(String(25), nullable=False)
     devices = relationship('Device',
                            cascade='all, delete-orphan',
@@ -53,21 +33,6 @@
         if devices is not None:
             for device in devices:
                 self.add_device(device)
-=======
-    name = Column(String)
-    devices = relationship("Device", back_populates="app")
-
-    def __init__(self, app=None, devices=None):
-        """Initializes an App object.
-        
-        Args:
-            app (str, optional): The name of the app. Defaults to None.
-            devices (list[str], optional): The list of device names to be associated with the App object. There is a
-                one to many mapping from Apps to Devices.
-        """
-        self.name = app
-        self.devices = [Device(name=device_name, app_id=app) for device_name in devices]
->>>>>>> 7dccf119
 
     def get_device(self, name):
         device = next((device for device in self.devices if device.name == name), None)
@@ -101,7 +66,6 @@
         return output
 
     @staticmethod
-<<<<<<< HEAD
     def from_json(data):
         devices = [Device.from_json(device) for device in data['devices']] if 'devices' in data else None
         return App(data['name'], devices)
@@ -140,23 +104,9 @@
         field = next((field for field in self.encrypted_fields if field.name == field_name), None)
         if field is not None:
             return field.value
-=======
-    def get_all_devices_for_app(app_name):
-        """ Gets all the devices associated with an app.
-
-        Args:
-            app_name (str): The name of the app.
-        Returns:
-            (list[Device]): A list of devices associated with this app. Returns empty list if app is not in database.
-        """
-        app = device_db.session.query(App).filter(App.name == app_name).first()
-        if app is not None:
-            return app.devices
->>>>>>> 7dccf119
         else:
             raise UnknownDeviceField
 
-<<<<<<< HEAD
     def as_json(self, export=False):
         fields_json = [field.as_json() for field in self.plaintext_fields]
         fields_json.extend([field.as_json(export) for field in self.encrypted_fields])
@@ -172,24 +122,6 @@
         for field in fields_json:
             if 'encrypted' in field and field['encrypted']:
                 encrypted_fields.append(EncryptedDeviceField.from_json(field))
-=======
-    @staticmethod
-    def get_device(app_name, device_name):
-        """ Gets the device associated with the app.
-
-        Args:
-            app_name (str): The name of the app.
-            device_name (str): The name of the device.
-        Returns:
-            (Device): The desired device. Returns None if app or device not found.
-        """
-        app = device_db.session.query(App).filter(App.name == app_name).first()
-        if app is not None:
-            # efficient generator to get first instance of device with matching name. Returns None if not found.
-            device = next((device for device in app.devices if device.name == device_name), None)
-            if device is not None:
-                return device
->>>>>>> 7dccf119
             else:
                 plaintext_fields.append(DeviceField.from_json(field))
 
@@ -203,7 +135,6 @@
         if 'fields' in json_in:
             updated_plaintext_fields, updated_encrypted_fields = Device._construct_fields_from_json(json_in['fields'])
 
-<<<<<<< HEAD
             for curr_field in self.encrypted_fields:
                 for updated_field in updated_encrypted_fields:
                     if updated_field.name == curr_field.name:
@@ -239,34 +170,6 @@
     _value = Column('value', String(), nullable=False)
 
     def __init__(self, name, field_type, value):
-=======
-class Device(Device_Base):
-    __tablename__ = 'device'
-
-    id = Column(Integer, primary_key=True, autoincrement=True)
-    name = Column(String)
-    username = Column(String(80))
-    password = Column(LargeBinary())
-    ip = Column(String(15))
-    port = Column(Integer())
-    extra_fields = Column(String)
-    app_id = Column(String, ForeignKey('app.name'))
-    app = relationship(App, back_populates="devices")
-
-    def __init__(self, name, app_id, username="", password=None, ip="0.0.0.0", port=0, extra_fields=""):
-        """Initializes a new Device object, which will be associated with an App object.
-        
-        Args:
-            name (str, optional): The name of the Device object. Defaults to an empty string.
-            app_id (str): The ID of the App object to which this Device is associated.
-            username (str, optional): The username for the Device object. Defaults to an empty string.
-            password (str, optional): The password for the Device object. Defaults to an empty string.
-            ip (str, optional): The IP address for for the Device object. Defaults to "0.0.0.0".
-            port (int, optional): The port for the Device object. Defaults to 0.
-            extra_fields (str, optional): The string representation of a dictionary that holds various custom
-                extra fields for the Device object. Defaults to an empty string.
-        """
->>>>>>> 7dccf119
         self.name = name
         self.type = field_type if field_type in allowed_device_field_types else 'string'
         self._value = str(value)
@@ -288,7 +191,6 @@
         return {"name": self.name, "value": self.value}
 
     @staticmethod
-<<<<<<< HEAD
     def from_json(data):
         type_ = data['type'] if data['type'] in allowed_device_field_types else 'string'
         return DeviceField(data['name'], type_, data['value'])
@@ -311,76 +213,14 @@
         if val == '' or val is None:
             return val
         elif val == 'None':
-=======
-    def add_device(name, app_id, username, password, ip, port, extra_fields):
-        """Adds a new Device object.
-        
-        Args:
-            name (str, optional): The name of the Device object. Defaults to an empty string.
-            app_id (str): The ID of the App object to which this Device is associated.
-            username (str, optional): The username for the Device object. Defaults to an empty string.
-            password (str, optional): The password for the Device object. Defaults to an empty string.
-            ip (str, optional): The IP address for for the Device object. Defaults to "0.0.0.0".
-            port (int, optional): The port for the Device object. Defaults to 0.
-            extra_fields (str, optional): The string representation of a dictionary that holds various custom
-            extra fields for the Device object. Defaults to an empty string.
-        """
-        device = Device(name=name, username=username, app_id=app_id, password=password, ip=ip, port=port,
-                        extra_fields=extra_fields)
-        device_db.session.add(device)
-        device_db.session.commit()
-        logger.info('Adding device {0}'.format(device.as_json(with_apps=False)))
-        return device
-
-    def get_password(self):
-        """Retrieves the password for a device.
-
-        Returns:
-            The decrypted password.
-        """
-        try:
-            with open(core.config.paths.AES_key_path, 'rb') as key_file:
-                key = key_file.read()
-        except (OSError, IOError):
-            logger.error('No AES key found')
->>>>>>> 7dccf119
             return None
         else:
             return convert_primitive_type(val, self.type)
 
-<<<<<<< HEAD
     @value.setter
     def value(self, new_value):
         aes = pyaes.AESModeOfOperationCTR(key)
         self._value = aes.encrypt(str(new_value))
-=======
-    def edit_device(self, data):
-        """Edits various fields of the Device object. 
-        
-        Args:
-            data (dict): The data object containing the fields that the user wishes to change.
-        """
-        if 'name' in data and data['name']:
-            self.name = data['name']
-
-        if 'app' in data and data['app']:
-            self.app_id = data['app']
-
-        if 'username' in data and data['username']:
-            self.username = data['username']
-
-        if 'password' in data and data['password']:
-            try:
-                with open(core.config.paths.AES_key_path, 'rb') as key_file:
-                    key = key_file.read()
-            except (OSError, IOError) as e:
-                logger.error('Error loading AES key from from {0}: '
-                                         '{1}'.format(core.config.paths.AES_key_path, format_exception_message(e)))
-            else:
-                aes = pyaes.AESModeOfOperationCTR(key)
-                pw = data['password']
-                self.password = aes.encrypt(pw)
->>>>>>> 7dccf119
 
     def as_json(self, export=False):
         field = {"name": self.name, "encrypted": True}
@@ -419,7 +259,6 @@
         Returns:
             (list[Device]): A list of devices associated with this app. Returns empty list if app is not in database
         """
-<<<<<<< HEAD
     app = device_db.session.query(App).filter(App.name == app_name).first()
     if app is not None:
         return app.get_devices_of_type(device_type)
@@ -443,32 +282,11 @@
     else:
         logger.warning('Cannot get device {0} for app {1}. App does not exist'.format(device_name, app_name))
         return None
-=======
-        output = {'id': self.id, 'name': self.name, 'username': self.username, 'ip': self.ip,
-                  'port': self.port}
-        if with_apps:
-            output['app'] = self.app.as_json()
-        else:
-            output['app'] = self.app.name
-        if self.extra_fields:
-            extra_fields = json.loads(self.extra_fields)
-            for field in extra_fields:
-                output[field] = extra_fields[field]
-        return output
-
-    def __repr__(self):
-        return str({"name": self.name, "username": self.username, "password": self.password,
-                    "ip": self.ip, "port": str(self.port), "app": self.app.as_json()})
->>>>>>> 7dccf119
 
 
 class DeviceDatabase(object):
     """
-<<<<<<< HEAD
     Wrapper for the SQLAlchemy database object
-=======
-    Wrapper for the SQLAlchemy Case database object
->>>>>>> 7dccf119
     """
 
     def __init__(self):
@@ -485,15 +303,7 @@
 
 
 def get_device_db(_singleton=DeviceDatabase()):
-<<<<<<< HEAD
     """Singleton factory which returns the database"""
     return _singleton
 
-device_db = get_device_db()
-=======
-    """ Singleton factory which returns the case database"""
-    return _singleton
-
-
-device_db = get_device_db()
->>>>>>> 7dccf119
+device_db = get_device_db()