from xml.etree import cElementTree

from core import arguments
from core.case import callbacks
from core.executionelement import ExecutionElement
from core.filter import Filter
from core.helpers import import_lib


class Flag(ExecutionElement):
    def __init__(self, xml=None, parent_name='', action='', args=None, filters=None, ancestry=None):
        if xml:
            self._from_xml(xml, parent_name=parent_name, ancestry=ancestry)
        else:
            ExecutionElement.__init__(self, name=action, parent_name=parent_name, ancestry=ancestry)
            self.action = action
            self.args = args if args is not None else {}
            self.filters = filters if filters is not None else []
        # super(Flag, self)._register_event_callbacks({'FlagArgsValid': callbacks.add_flag_entry('Flag args valid'),
        #                                              'FlagArgsInvalid': callbacks.add_flag_entry('Flag args invalid')})

    def _from_xml(self, xml_element, parent_name='', ancestry=None):
        self.action = xml_element.get('action')
        ExecutionElement.__init__(self, name=self.action, parent_name=parent_name, ancestry=ancestry)
        self.args = {arg.tag: arguments.Argument(key=arg.tag, value=arg.text, format=arg.get('format'))
                     for arg in xml_element.findall('args/*')}
        self.filters = [Filter(xml=filter_element,
                               parent_name=self.name,
                               ancestry=self.ancestry)
                        for filter_element in xml_element.findall('filters/*')]

    def set(self, attribute=None, value=None):
        setattr(self, attribute, value)

    def to_xml(self, *args):
        elem = cElementTree.Element('flag')
        elem.set('action', self.action)
        args_element = cElementTree.SubElement(elem, 'args')
        for arg in self.args:
            args_element.append(self.args[arg].to_xml())

        filters_element = cElementTree.SubElement(elem, 'filters')
        for filter_element in self.filters:
            filters_element.append(filter_element.to_xml())
        return elem

    def add_filter(self, action='', args=None, index=None):
        if index is not None:
            self.filters.insert(index, Filter(action=action, args=(args if args is not None else {})))
        else:
            self.filters.append(Filter(action=action, args=(args if args is not None else {})))
        return True

    def remove_filter(self, index=-1):
        try:
            del self.filters[index]
        except IndexError:
            return False
        return True

    def validate_args(self):
        return all(arg.validate(action=self.action, io='input') for arg in self.args.values())

    def __call__(self, output=None):
        data = output
        for filter_element in self.filters:
            data = filter_element(output=data)

        module = import_lib('flags', self.action)
        if module:
            result = None
<<<<<<< HEAD
            if self.validateArgs():
                result = getattr(module, "main")(args=self.args, value=data)
                #self.event_handler.execute_event_code(self, 'FlagArgsValid')
=======
            if self.validate_args():
                result = getattr(module, 'main')(args=self.args, value=data)
                self.event_handler.execute_event_code(self, 'FlagArgsValid')
>>>>>>> 493b96bc
            else:
                print("ARGS INVALID")
                #self.event_handler.execute_event_code(self, 'FlagArgsInvalid')
            return result

    def __repr__(self):
        output = {'action': self.action,
                  'args': {arg: self.args[arg].as_json() for arg in self.args},
                  'filters': [filter_element.as_json() for filter_element in self.filters]}
        return str(output)

    def as_json(self):
        return {"action": self.action,
                "args": {arg: self.args[arg].as_json() for arg in self.args},
                "filters": [filter_element.as_json() for filter_element in self.filters]}

    @staticmethod
    def from_json(json, parent_name='', ancestry=None):
        args = {arg_name: arguments.Argument.from_json(arg_json) for arg_name, arg_json in json['args'].items()}
        flag = Flag(action=json['action'], args=args, parent_name=parent_name, ancestry=ancestry)
        filters = [Filter.from_json(filter_element, parent_name=flag.name, ancestry=flag.ancestry)
                   for filter_element in json['filters']]
        flag.filters = filters
        return flag<|MERGE_RESOLUTION|>--- conflicted
+++ resolved
@@ -69,15 +69,9 @@
         module = import_lib('flags', self.action)
         if module:
             result = None
-<<<<<<< HEAD
-            if self.validateArgs():
-                result = getattr(module, "main")(args=self.args, value=data)
-                #self.event_handler.execute_event_code(self, 'FlagArgsValid')
-=======
             if self.validate_args():
                 result = getattr(module, 'main')(args=self.args, value=data)
                 self.event_handler.execute_event_code(self, 'FlagArgsValid')
->>>>>>> 493b96bc
             else:
                 print("ARGS INVALID")
                 #self.event_handler.execute_event_code(self, 'FlagArgsInvalid')
